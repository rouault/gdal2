--- conflicted
+++ resolved
@@ -932,6 +932,15 @@
             maxx = 180.0;
         }
 
+        // Clamp latitude so that when transformed back to EPSG:3857, we don't
+        // have too big northings
+        double tmpx = 0, ok_maxy = MAX_GM;
+        SphericalMercatorToLongLat(&tmpx, &ok_maxy);
+        if( maxy > ok_maxy)
+            maxy = ok_maxy;
+        if( miny < -ok_maxy)
+            miny = -ok_maxy;
+
         char* pszSQL = sqlite3_mprintf(
             "INSERT INTO metadata (name, value) VALUES ('bounds', '%.18g,%.18g,%.18g,%.18g')",
             minx, miny, maxx, maxy );
@@ -1082,6 +1091,7 @@
         m_poParentDS = poParentDS;
         poMainDS = poParentDS;
         eAccess = poParentDS->eAccess;
+        hDS = poParentDS->hDS;
         hDB = poParentDS->hDB;
         m_eTF = poParentDS->m_eTF;
         m_nQuality = poParentDS->m_nQuality;
@@ -1214,7 +1224,9 @@
 
 int MBTilesDataset::Identify(GDALOpenInfo* poOpenInfo)
 {
-    if (EQUAL(CPLGetExtension(poOpenInfo->pszFilename), "MBTILES") &&
+    if ( (EQUAL(CPLGetExtension(poOpenInfo->pszFilename), "MBTILES") ||
+      // Allow direct Amazon S3 signed URLs that contains .mbtiles in the middle of the URL
+          strstr(poOpenInfo->pszFilename, ".mbtiles") != NULL) &&
         poOpenInfo->nHeaderBytes >= 1024 &&
         STARTS_WITH_CI((const char*)poOpenInfo->pabyHeader, "SQLite Format 3"))
     {
@@ -1389,7 +1401,6 @@
         hSQLLyr = OGR_DS_ExecuteSQL(hDS, pszSQL, NULL, NULL);
         if (hSQLLyr)
         {
-<<<<<<< HEAD
             hFeat = OGR_L_GetNextFeature(hSQLLyr);
             if (hFeat != NULL)
             {
@@ -1403,56 +1414,32 @@
                     CPLAtof(papszTokens[0]) > CPLAtof(papszTokens[2]) ||
                     CPLAtof(papszTokens[1]) > CPLAtof(papszTokens[3]))
                 {
-                    CPLError(CE_Failure, CPLE_AppDefined, "Invalid value for 'bounds' metadata");
-                    CSLDestroy(papszTokens);
-                    OGR_F_Destroy(hFeat);
-                    OGR_DS_ReleaseResultSet(hDS, hSQLLyr);
-                    return false;
+                    CPLError(CE_Warning, CPLE_AppDefined, "Invalid value for 'bounds' metadata. Ignoring it and fall back to present tile extent");
                 }
-
-                minX = CPLAtof(papszTokens[0]);
-                minY = CPLAtof(papszTokens[1]);
-                maxX = CPLAtof(papszTokens[2]);
-                maxY = CPLAtof(papszTokens[3]);
-                LongLatToSphericalMercator(&minX, &minY);
-                LongLatToSphericalMercator(&maxX, &maxY);
-
-                bHasBounds = true;
-=======
-            const char* pszBounds = OGR_F_GetFieldAsString(hFeat, 0);
-            char** papszTokens = CSLTokenizeString2(pszBounds, ",", 0);
-            if (CSLCount(papszTokens) != 4 ||
-                fabs(CPLAtof(papszTokens[0])) > 180 ||
-                fabs(CPLAtof(papszTokens[1])) >= 89.99 ||
-                fabs(CPLAtof(papszTokens[2])) > 180 ||
-                fabs(CPLAtof(papszTokens[3])) >= 89.99 ||
-                CPLAtof(papszTokens[0]) > CPLAtof(papszTokens[2]) ||
-                CPLAtof(papszTokens[1]) > CPLAtof(papszTokens[3]))
-            {
-                CPLError(CE_Warning, CPLE_AppDefined, "Invalid value for 'bounds' metadata. Ignoring it and fall back to present tile extent");
-            }
-            else
-            {
-                #define FORTPI      0.78539816339744833
-                /* Latitude to Google-mercator northing */
-                #define LAT_TO_NORTHING(lat) \
-                    6378137 * log(tan(FORTPI + .5 * (lat) / 180 * (4 * FORTPI)))
-
-                nMinTileCol = (int)(((CPLAtof(papszTokens[0]) + 180) / 360) * (1 << nMaxLevel));
-                nMaxTileCol = (int)(((CPLAtof(papszTokens[2]) + 180) / 360) * (1 << nMaxLevel));
-                nMinTileRow = (int)(0.5 + ((LAT_TO_NORTHING(CPLAtof(papszTokens[1])) + MAX_GM) / (2* MAX_GM)) * (1 << nMaxLevel));
-                nMaxTileRow = (int)(0.5 + ((LAT_TO_NORTHING(CPLAtof(papszTokens[3])) + MAX_GM) / (2* MAX_GM)) * (1 << nMaxLevel));
-
-                bHasBounds = TRUE;
-            }
->>>>>>> 45186ede
+                else
+                {
+                    minX = CPLAtof(papszTokens[0]);
+                    minY = CPLAtof(papszTokens[1]);
+                    maxX = CPLAtof(papszTokens[2]);
+                    maxY = CPLAtof(papszTokens[3]);
+                    LongLatToSphericalMercator(&minX, &minY);
+                    LongLatToSphericalMercator(&maxX, &maxY);
+
+                    // Clamp northings
+                    if( maxY > MAX_GM)
+                        maxY = MAX_GM;
+                    if( minY < -MAX_GM)
+                        minY = -MAX_GM;
+
+                    bHasBounds = true;
+                }
 
                 CSLDestroy(papszTokens);
 
                 OGR_F_Destroy(hFeat);
             }
             OGR_DS_ReleaseResultSet(hDS, hSQLLyr);
-      }
+        }
     }
 
     if (!bHasBounds)
@@ -2248,6 +2235,44 @@
     GDALDestroyGenImgProjTransformer( hTransformArg );
     hTransformArg = NULL;
 
+    // Hack to compensate for  GDALSuggestedWarpOutput2() failure when 
+    // reprojection latitude = +/- 90 to EPSG:3857
+    double adfSrcGeoTransform[6];
+    if( poSrcDS->GetGeoTransform(adfSrcGeoTransform) == CE_None )
+    {
+        const char* pszSrcWKT = poSrcDS->GetProjectionRef();
+        if( pszSrcWKT != NULL && pszSrcWKT[0] != '\0' )
+        {
+            OGRSpatialReference oSRS;
+            if( oSRS.SetFromUserInput( pszSrcWKT ) == OGRERR_NONE &&
+                oSRS.IsGeographic() )
+            {
+                double minLat = MIN( adfSrcGeoTransform[3], adfSrcGeoTransform[3] + poSrcDS->GetRasterYSize() * adfSrcGeoTransform[5] );
+                double maxLat = MAX( adfSrcGeoTransform[3], adfSrcGeoTransform[3] + poSrcDS->GetRasterYSize() * adfSrcGeoTransform[5] );
+                double maxNorthing = adfGeoTransform[3];
+                double minNorthing = adfGeoTransform[3] + adfGeoTransform[5] * nYSize;
+                bool bChanged = false;
+                if( maxLat > 89.9999999 )
+                {
+                    bChanged = true;
+                    maxNorthing = MAX_GM;
+                }
+                if( minLat <= -89.9999999 )
+                {
+                    bChanged = true;
+                    minNorthing = -MAX_GM;
+                }
+                if( bChanged )
+                {
+                    adfGeoTransform[3] = maxNorthing;
+                    nYSize = int((maxNorthing - minNorthing) / (-adfGeoTransform[5]) + 0.5);
+                    adfExtent[1] = maxNorthing + nYSize * adfGeoTransform[5];
+                    adfExtent[3] = maxNorthing;
+                }
+            }
+        }
+    }
+
     int nZoomLevel;
     double dfComputedRes = adfGeoTransform[1];
     double dfPrevRes = 0, dfRes = 0;
@@ -2376,7 +2401,7 @@
 /* -------------------------------------------------------------------- */
     GDALWarpOptions *psWO = GDALCreateWarpOptions();
 
-    psWO->papszWarpOptions = NULL;
+    psWO->papszWarpOptions = CSLSetNameValue(NULL, "OPTIMIZE_SIZE", "YES");
     psWO->eWorkingDataType = GDT_Byte;
 
     psWO->eResampleAlg = eResampleAlg;
