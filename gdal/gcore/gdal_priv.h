/******************************************************************************
 * $Id$
 *
 * Name:     gdal_priv.h
 * Project:  GDAL Core
 * Purpose:  GDAL Core C++/Private declarations. 
 * Author:   Frank Warmerdam, warmerdam@pobox.com
 *
 ******************************************************************************
 * Copyright (c) 1998, Frank Warmerdam
 * Copyright (c) 2007-2014, Even Rouault <even dot rouault at mines-paris dot org>
 *
 * Permission is hereby granted, free of charge, to any person obtaining a
 * copy of this software and associated documentation files (the "Software"),
 * to deal in the Software without restriction, including without limitation
 * the rights to use, copy, modify, merge, publish, distribute, sublicense,
 * and/or sell copies of the Software, and to permit persons to whom the
 * Software is furnished to do so, subject to the following conditions:
 *
 * The above copyright notice and this permission notice shall be included
 * in all copies or substantial portions of the Software.
 *
 * THE SOFTWARE IS PROVIDED "AS IS", WITHOUT WARRANTY OF ANY KIND, EXPRESS
 * OR IMPLIED, INCLUDING BUT NOT LIMITED TO THE WARRANTIES OF MERCHANTABILITY,
 * FITNESS FOR A PARTICULAR PURPOSE AND NONINFRINGEMENT. IN NO EVENT SHALL
 * THE AUTHORS OR COPYRIGHT HOLDERS BE LIABLE FOR ANY CLAIM, DAMAGES OR OTHER
 * LIABILITY, WHETHER IN AN ACTION OF CONTRACT, TORT OR OTHERWISE, ARISING
 * FROM, OUT OF OR IN CONNECTION WITH THE SOFTWARE OR THE USE OR OTHER
 * DEALINGS IN THE SOFTWARE.
 ****************************************************************************/

#ifndef GDAL_PRIV_H_INCLUDED
#define GDAL_PRIV_H_INCLUDED

/* -------------------------------------------------------------------- */
/*      Predeclare various classes before pulling in gdal.h, the        */
/*      public declarations.                                            */
/* -------------------------------------------------------------------- */
class GDALMajorObject;
class GDALDataset;
class GDALRasterBand;
class GDALDriver;
class GDALRasterAttributeTable;
class GDALProxyDataset;
class GDALProxyRasterBand;
class GDALAsyncReader;

/* -------------------------------------------------------------------- */
/*      Pull in the public declarations.  This gets the C apis, and     */
/*      also various constants.  However, we will still get to          */
/*      provide the real class definitions for the GDAL classes.        */
/* -------------------------------------------------------------------- */

#include "gdal.h"
#include "gdal_frmts.h"
#include "cpl_vsi.h"
#include "cpl_conv.h"
#include "cpl_string.h"
#include "cpl_minixml.h"
#include "cpl_multiproc.h"
#include "cpl_atomic_ops.h"
#include <vector>
#include <map>
#include "ogr_core.h"

#define GMO_VALID                0x0001
#define GMO_IGNORE_UNIMPLEMENTED 0x0002
#define GMO_SUPPORT_MD           0x0004
#define GMO_SUPPORT_MDMD         0x0008
#define GMO_MD_DIRTY             0x0010
#define GMO_PAM_CLASS            0x0020

/************************************************************************/
/*                       GDALMultiDomainMetadata                        */
/************************************************************************/

class CPL_DLL GDALMultiDomainMetadata
{
private:
    char **papszDomainList;
    CPLStringList **papoMetadataLists;

public:
    GDALMultiDomainMetadata();
    ~GDALMultiDomainMetadata();

    int         XMLInit( CPLXMLNode *psMetadata, int bMerge );
    CPLXMLNode  *Serialize();

    char      **GetDomainList() { return papszDomainList; }

    char      **GetMetadata( const char * pszDomain = "" );
    CPLErr      SetMetadata( char ** papszMetadata,
                             const char * pszDomain = "" );
    const char *GetMetadataItem( const char * pszName,
                                 const char * pszDomain = "" );
    CPLErr      SetMetadataItem( const char * pszName,
                                 const char * pszValue,
                                 const char * pszDomain = "" );

    void        Clear();
};

/* ******************************************************************** */
/*                           GDALMajorObject                            */
/*                                                                      */
/*      Base class providing metadata, description and other            */
/*      services shared by major objects.                               */
/* ******************************************************************** */

//! Object with metadata.

class CPL_DLL GDALMajorObject
{
  protected:
    int                 nFlags; // GMO_* flags. 
    CPLString           sDescription;
    GDALMultiDomainMetadata oMDMD;
    
    char               **BuildMetadataDomainList(char** papszList, int bCheckNonEmpty, ...) CPL_NULL_TERMINATED;
    
  public:
                        GDALMajorObject();
    virtual            ~GDALMajorObject();

    int                 GetMOFlags();
    void                SetMOFlags(int nFlagsIn);
                        
    virtual const char *GetDescription() const;
    virtual void        SetDescription( const char * );

    virtual char      **GetMetadataDomainList();
    
    virtual char      **GetMetadata( const char * pszDomain = "" );
    virtual CPLErr      SetMetadata( char ** papszMetadata,
                                     const char * pszDomain = "" );
    virtual const char *GetMetadataItem( const char * pszName,
                                         const char * pszDomain = "" );
    virtual CPLErr      SetMetadataItem( const char * pszName,
                                         const char * pszValue,
                                         const char * pszDomain = "" );
};

/* ******************************************************************** */
/*                         GDALDefaultOverviews                         */
/* ******************************************************************** */
class CPL_DLL GDALDefaultOverviews
{
    friend class GDALDataset;

    GDALDataset *poDS;
    GDALDataset *poODS;
    
    CPLString   osOvrFilename;

    int         bOvrIsAux;

    int         bCheckedForMask;
    int         bOwnMaskDS;
    GDALDataset *poMaskDS;

    // for "overview datasets" we record base level info so we can 
    // find our way back to get overview masks.
    GDALDataset *poBaseDS;

    // Stuff for deferred initialize/overviewscans...
    bool        bCheckedForOverviews;
    void        OverviewScan();
    char       *pszInitName;
    int         bInitNameIsOVR;
    char      **papszInitSiblingFiles;

  public:
               GDALDefaultOverviews();
               ~GDALDefaultOverviews();

    void       Initialize( GDALDataset *poDSIn, const char *pszName = NULL, 
                           char **papszSiblingFiles = NULL,
                           int bNameIsOVR = FALSE );

    int        IsInitialized();

    int        CloseDependentDatasets();

    // Overview Related

    int        GetOverviewCount(int);
    GDALRasterBand *GetOverview(int,int);

    CPLErr     BuildOverviews( const char * pszBasename,
                               const char * pszResampling, 
                               int nOverviews, int * panOverviewList,
                               int nBands, int * panBandList,
                               GDALProgressFunc pfnProgress,
                               void *pProgressData );

    CPLErr     BuildOverviewsSubDataset( const char * pszPhysicalFile,
                                         const char * pszResampling, 
                                         int nOverviews, int * panOverviewList,
                                         int nBands, int * panBandList,
                                         GDALProgressFunc pfnProgress,
                                         void *pProgressData );

    CPLErr     CleanOverviews();

    // Mask Related

    CPLErr     CreateMaskBand( int nFlags, int nBand = -1 );
    GDALRasterBand *GetMaskBand( int nBand );
    int        GetMaskFlags( int nBand );

    int        HaveMaskFile( char **papszSiblings = NULL, 
                             const char *pszBasename = NULL );

    char**     GetSiblingFiles() { return papszInitSiblingFiles; }
};

/* ******************************************************************** */
/*                             GDALOpenInfo                             */
/*                                                                      */
/*      Structure of data about dataset for open functions.             */
/* ******************************************************************** */

class CPL_DLL GDALOpenInfo
{
    int         bHasGotSiblingFiles;
    char        **papszSiblingFiles;
    int         nHeaderBytesTried;

  public:
                GDALOpenInfo( const char * pszFile, int nOpenFlagsIn,
                              char **papszSiblingFiles = NULL );
                ~GDALOpenInfo( void );

    char        *pszFilename;
    char**      papszOpenOptions;

    GDALAccess  eAccess;
    int         nOpenFlags;

    int         bStatOK;
    int         bIsDirectory;

    VSILFILE   *fpL;

    int         nHeaderBytes;
    GByte       *pabyHeader;

    int         TryToIngest(int nBytes);
    char      **GetSiblingFiles();
};

/* ******************************************************************** */
/*                             GDALDataset                              */
/* ******************************************************************** */

class OGRLayer;
class OGRGeometry;
class OGRSpatialReference;
class OGRStyleTable;
class swq_select;
class swq_select_parse_options;
typedef struct GDALSQLParseInfo GDALSQLParseInfo;

#ifdef DETECT_OLD_IRASTERIO
typedef void signature_changed;
#endif

#ifdef GDAL_COMPILATION
#define OPTIONAL_OUTSIDE_GDAL(val)
#else
#define OPTIONAL_OUTSIDE_GDAL(val) = val
#endif

//! A set of associated raster bands, usually from one file.

class CPL_DLL GDALDataset : public GDALMajorObject
{
    friend GDALDatasetH CPL_STDCALL GDALOpenEx( const char* pszFilename,
                                 unsigned int nOpenFlags,
                                 const char* const* papszAllowedDrivers,
                                 const char* const* papszOpenOptions,
                                 const char* const* papszSiblingFiles );
    friend void CPL_STDCALL GDALClose( GDALDatasetH hDS );

    friend class GDALDriver;
    friend class GDALDefaultOverviews;
    friend class GDALProxyDataset;
    friend class GDALDriverManager;
    
    void AddToDatasetOpenList();
    
    void           Init(int bForceCachedIO);

  protected:
    GDALDriver  *poDriver;
    GDALAccess  eAccess;

    // Stored raster information.
    int         nRasterXSize;
    int         nRasterYSize;
    int         nBands;
    GDALRasterBand **papoBands;

    int         nOpenFlags;

    int         nRefCount;
    GByte       bForceCachedIO;
    GByte       bShared;
    GByte       bIsInternal;
    GByte       bSuppressOnClose;

                GDALDataset(void);
                GDALDataset(int bForceCachedIO);

    void        RasterInitialize( int, int );
    void        SetBand( int, GDALRasterBand * );

    GDALDefaultOverviews oOvManager;
    
    virtual CPLErr IBuildOverviews( const char *, int, int *,
                                    int, int *, GDALProgressFunc, void * );

#ifdef DETECT_OLD_IRASTERIO
    virtual signature_changed IRasterIO( GDALRWFlag, int, int, int, int,
                              void *, int, int, GDALDataType,
                              int, int *, int, int, int ) {};
#endif

    virtual CPLErr IRasterIO( GDALRWFlag, int, int, int, int,
                              void *, int, int, GDALDataType,
                              int, int *, GSpacing, GSpacing, GSpacing,
                              GDALRasterIOExtraArg* psExtraArg );

    CPLErr BlockBasedRasterIO( GDALRWFlag, int, int, int, int,
                               void *, int, int, GDALDataType,
                               int, int *, GSpacing, GSpacing, GSpacing,
                               GDALRasterIOExtraArg* psExtraArg );
    void   BlockBasedFlushCache();

    CPLErr ValidateRasterIOOrAdviseReadParameters(
                               const char* pszCallingFunc,
                               int* pbStopProcessingOnCENone,
                               int nXOff, int nYOff, int nXSize, int nYSize,
                               int nBufXSize, int nBufYSize, 
                               int nBandCount, int *panBandMap);

    CPLErr TryOverviewRasterIO( GDALRWFlag eRWFlag,
                                int nXOff, int nYOff, int nXSize, int nYSize,
                                void * pData, int nBufXSize, int nBufYSize,
                                GDALDataType eBufType,
                                int nBandCount, int *panBandMap,
                                GSpacing nPixelSpace, GSpacing nLineSpace,
                                GSpacing nBandSpace,
                                GDALRasterIOExtraArg* psExtraArg,
                                int* pbTried);

    virtual int         CloseDependentDatasets();
    
    int                 ValidateLayerCreationOptions( const char* const* papszLCO );
    
    char            **papszOpenOptions;

    friend class GDALRasterBand;

    // The below methods related to read write mutex are fragile logic, and
    // should not be used by out-of-tree code if possible.
    int                 EnterReadWrite(GDALRWFlag eRWFlag);
    void                LeaveReadWrite();

    void                TemporarilyDropReadWriteLock();
    void                ReacquireReadWriteLock();

<<<<<<< HEAD
    int          AcquireMutex();
    void         ReleaseMutex();
=======
    void                DisableReadWriteMutex();
>>>>>>> f9717efe

  public:
    virtual     ~GDALDataset();

    int         GetRasterXSize( void );
    int         GetRasterYSize( void );
    int         GetRasterCount( void );
    GDALRasterBand *GetRasterBand( int );

    virtual void FlushCache(void);

    virtual const char *GetProjectionRef(void);
    virtual CPLErr SetProjection( const char * );

    virtual CPLErr GetGeoTransform( double * );
    virtual CPLErr SetGeoTransform( double * );

    virtual CPLErr        AddBand( GDALDataType eType, 
                                   char **papszOptions=NULL );

    virtual void *GetInternalHandle( const char * );
    virtual GDALDriver *GetDriver(void);
    virtual char      **GetFileList(void);
    
    virtual     const char* GetDriverName();
    
    virtual int    GetGCPCount();
    virtual const char *GetGCPProjection();
    virtual const GDAL_GCP *GetGCPs();
    virtual CPLErr SetGCPs( int nGCPCount, const GDAL_GCP *pasGCPList,
                            const char *pszGCPProjection );

    virtual CPLErr AdviseRead( int nXOff, int nYOff, int nXSize, int nYSize,
                               int nBufXSize, int nBufYSize, 
                               GDALDataType eDT, 
                               int nBandCount, int *panBandList,
                               char **papszOptions );

    virtual CPLErr          CreateMaskBand( int nFlagsIn );

    virtual GDALAsyncReader* 
        BeginAsyncReader(int nXOff, int nYOff, int nXSize, int nYSize,
                         void *pBuf, int nBufXSize, int nBufYSize,
                         GDALDataType eBufType,
                         int nBandCount, int* panBandMap,
                         int nPixelSpace, int nLineSpace, int nBandSpace,
                         char **papszOptions);
    virtual void EndAsyncReader(GDALAsyncReader *);

    CPLErr      RasterIO( GDALRWFlag, int, int, int, int,
                          void *, int, int, GDALDataType,
                          int, int *, GSpacing, GSpacing, GSpacing,
                          GDALRasterIOExtraArg* psExtraArg
#ifndef DOXYGEN_SKIP
                          OPTIONAL_OUTSIDE_GDAL(NULL)
#endif
                          );

    int           Reference();
    int           Dereference();
    GDALAccess    GetAccess() { return eAccess; }

    int           GetShared();
    void          MarkAsShared();
    
    void          MarkSuppressOnClose() { bSuppressOnClose = TRUE; }
    
    char        **GetOpenOptions() { return papszOpenOptions; }

    static GDALDataset **GetOpenDatasets( int *pnDatasetCount );

    CPLErr BuildOverviews( const char *, int, int *,
                           int, int *, GDALProgressFunc, void * );

    void ReportError(CPLErr eErrClass, int err_no, const char *fmt, ...)  CPL_PRINT_FUNC_FORMAT (4, 5);

private:
    void           *m_hPrivateData;

    OGRLayer*       BuildLayerFromSelectInfo(swq_select* psSelectInfo,
                                             OGRGeometry *poSpatialFilter,
                                             const char *pszDialect,
                                             swq_select_parse_options* poSelectParseOptions);

  public:

    virtual int         GetLayerCount();
    virtual OGRLayer    *GetLayer(int);
    virtual OGRLayer    *GetLayerByName(const char *);
    virtual OGRErr      DeleteLayer(int);

    virtual int         TestCapability( const char * );

    virtual OGRLayer   *CreateLayer( const char *pszName, 
                                     OGRSpatialReference *poSpatialRef = NULL,
                                     OGRwkbGeometryType eGType = wkbUnknown,
                                     char ** papszOptions = NULL );
    virtual OGRLayer   *CopyLayer( OGRLayer *poSrcLayer, 
                                   const char *pszNewName, 
                                   char **papszOptions = NULL );

    virtual OGRStyleTable *GetStyleTable();
    virtual void        SetStyleTableDirectly( OGRStyleTable *poStyleTable );
                            
    virtual void        SetStyleTable(OGRStyleTable *poStyleTable);

    virtual OGRLayer *  ExecuteSQL( const char *pszStatement,
                                    OGRGeometry *poSpatialFilter,
                                    const char *pszDialect );
    virtual void        ReleaseResultSet( OGRLayer * poResultsSet );

    int                 GetRefCount() const;
    int                 GetSummaryRefCount() const;
    OGRErr              Release();

    virtual OGRErr      StartTransaction(int bForce=FALSE);
    virtual OGRErr      CommitTransaction();
    virtual OGRErr      RollbackTransaction();
    
    static int          IsGenericSQLDialect(const char* pszDialect);
    
    // Semi-public methods. Only to be used by in-tree drivers.
    GDALSQLParseInfo*   BuildParseInfo(swq_select* psSelectInfo,
                                       swq_select_parse_options* poSelectParseOptions);
    void                DestroyParseInfo(GDALSQLParseInfo* psParseInfo );
    OGRLayer *          ExecuteSQL( const char *pszStatement,
                                    OGRGeometry *poSpatialFilter,
                                    const char *pszDialect,
                                    swq_select_parse_options* poSelectParseOptions);

  protected:

    virtual OGRLayer   *ICreateLayer( const char *pszName, 
                                     OGRSpatialReference *poSpatialRef = NULL,
                                     OGRwkbGeometryType eGType = wkbUnknown,
                                     char ** papszOptions = NULL );

    OGRErr              ProcessSQLCreateIndex( const char * );
    OGRErr              ProcessSQLDropIndex( const char * );
    OGRErr              ProcessSQLDropTable( const char * );
    OGRErr              ProcessSQLAlterTableAddColumn( const char * );
    OGRErr              ProcessSQLAlterTableDropColumn( const char * );
    OGRErr              ProcessSQLAlterTableAlterColumn( const char * );
    OGRErr              ProcessSQLAlterTableRenameColumn( const char * );

    OGRStyleTable      *m_poStyleTable;
};

/* ******************************************************************** */
/*                           GDALRasterBlock                            */
/* ******************************************************************** */

//! A single raster block in the block cache.
// And the global block manager that manages a least-recently-used list of
// blocks from various datasets/bands

class CPL_DLL GDALRasterBlock
{
    friend class GDALAbstractBandBlockCache;
    
    GDALDataType        eType;
    
    int                 bDirty;
    volatile int        nLockCount;

    int                 nXOff;
    int                 nYOff;
       
    int                 nXSize;
    int                 nYSize;
    
    void                *pData;

    GDALRasterBand      *poBand;
    
    GDALRasterBlock     *poNext;
    GDALRasterBlock     *poPrevious;
    
    int                  bMustDetach;

    void        Detach_unlocked( void );
    void        Touch_unlocked( void );
    
    void        RecycleFor( int nXOffIn, int nYOffIn );

  public:
                GDALRasterBlock( GDALRasterBand *, int, int );
                GDALRasterBlock( int nXOffIn, int nYOffIn ); /* only for lookup purpose */
    virtual     ~GDALRasterBlock();

    CPLErr      Internalize( void );
    void        Touch( void );      
    void        MarkDirty( void );  
    void        MarkClean( void );
    int         AddLock( void ) { return CPLAtomicInc(&nLockCount); }
    int         DropLock( void ) { return CPLAtomicDec(&nLockCount); }
    void        Detach();

    CPLErr      Write();

    GDALDataType GetDataType() { return eType; }
    int         GetXOff() { return nXOff; }
    int         GetYOff() { return nYOff; }
    int         GetXSize() { return nXSize; }
    int         GetYSize() { return nYSize; }
    int         GetDirty() { return bDirty; }

    void        *GetDataRef( void ) { return pData; }
    int          GetBlockSize() { return nXSize * nYSize * (GDALGetDataTypeSize(eType) / 8); }

    int          TakeLock();
    int          DropLockForRemovalFromStorage();

    /// @brief Accessor to source GDALRasterBand object.
    /// @return source raster band of the raster block.
    GDALRasterBand *GetBand() { return poBand; }

    static void FlushDirtyBlocks();
    static int  FlushCacheBlock(int bDirtyBlocksOnly = FALSE);
    static void Verify();
    
    /* Should only be called by GDALDestroyDriverManager() */
    static void DestroyRBMutex();
};

/* ******************************************************************** */
/*                             GDALColorTable                           */
/* ******************************************************************** */

/*! A color table / palette. */

class CPL_DLL GDALColorTable
{
    GDALPaletteInterp eInterp;

    std::vector<GDALColorEntry> aoEntries;

public:
                GDALColorTable( GDALPaletteInterp = GPI_RGB );
                ~GDALColorTable();

    GDALColorTable *Clone() const;
    int             IsSame(const GDALColorTable* poOtherCT) const;

    GDALPaletteInterp GetPaletteInterpretation() const;

    int           GetColorEntryCount() const;
    const GDALColorEntry *GetColorEntry( int ) const;
    int           GetColorEntryAsRGB( int, GDALColorEntry * ) const;
    void          SetColorEntry( int, const GDALColorEntry * );
    int           CreateColorRamp( int, const GDALColorEntry * ,
                                   int, const GDALColorEntry * );
};

/* ******************************************************************** */
/*                       GDALAbstractBandBlockCache                     */
/* ******************************************************************** */

//! This manages how a raster band store its cached block.
// CPL_DLL is just technical here. This is really a private concept
// only used by GDALRasterBand implementation.

class CPL_DLL GDALAbstractBandBlockCache
{
        // List of blocks that can be freed or recycled, and its lock
        CPLLock          *hSpinLock;
        GDALRasterBlock  *psListBlocksToFree;

        // Band keep alive counter, and its lock & condition
        CPLCond          *hCond;
        CPLMutex         *hCondMutex;
        volatile int      nKeepAliveCounter;

    protected:
        GDALRasterBand   *poBand;

        void              FreeDanglingBlocks();
        void              UnreferenceBlockBase();
        void              WaitKeepAliveCounter();

    public:
                     GDALAbstractBandBlockCache(GDALRasterBand* poBand);
            virtual ~GDALAbstractBandBlockCache();

            GDALRasterBlock* CreateBlock(int nXBlockOff, int nYBlockOff);
            void             AddBlockToFreeList( GDALRasterBlock * );
            
            virtual int              Init() = 0;
            virtual int              IsInitOK() = 0;
            virtual CPLErr           FlushCache() = 0;
            virtual CPLErr           AdoptBlock( GDALRasterBlock* poBlock ) = 0;
            virtual GDALRasterBlock *TryGetLockedBlockRef( int nXBlockOff,
                                                           int nYBlockYOff ) = 0;
            virtual CPLErr           UnreferenceBlock( GDALRasterBlock* poBlock ) = 0;
            virtual CPLErr           FlushBlock( int nXBlockOff, int nYBlockOff,
                                                 int bWriteDirtyBlock ) = 0;
};

GDALAbstractBandBlockCache* GDALArrayBandBlockCacheCreate(GDALRasterBand* poBand);
GDALAbstractBandBlockCache* GDALHashSetBandBlockCacheCreate(GDALRasterBand* poBand);

/* ******************************************************************** */
/*                            GDALRasterBand                            */
/* ******************************************************************** */

//! A single raster band (or channel).

class CPL_DLL GDALRasterBand : public GDALMajorObject
{
  private:
    friend class GDALArrayBandBlockCache;
    friend class GDALHashSetBandBlockCache;
    friend class GDALRasterBlock;

    CPLErr eFlushBlockErr;
    GDALAbstractBandBlockCache* poBandBlockCache;

    void           SetFlushBlockErr( CPLErr eErr );
    CPLErr         UnreferenceBlock( GDALRasterBlock* poBlock );
    
    void           Init(int bForceCachedIO);

  protected:
    GDALDataset *poDS;
    int         nBand; /* 1 based */

    int         nRasterXSize;
    int         nRasterYSize;
    
    GDALDataType eDataType;
    GDALAccess  eAccess;

    /* stuff related to blocking, and raster cache */
    int         nBlockXSize;
    int         nBlockYSize;
    int         nBlocksPerRow;
    int         nBlocksPerColumn;

    int         nBlockReads;
    int         bForceCachedIO;

    GDALRasterBand *poMask;
    bool        bOwnMask;
    int         nMaskFlags;

    void        InvalidateMaskBand();

    friend class GDALDataset;
    friend class GDALProxyRasterBand;
    friend class GDALDefaultOverviews;

    CPLErr RasterIOResampled( GDALRWFlag, int, int, int, int,
                              void *, int, int, GDALDataType,
                              GSpacing, GSpacing, GDALRasterIOExtraArg* psExtraArg );

    int          EnterReadWrite(GDALRWFlag eRWFlag);
    void         LeaveReadWrite();

  protected:
    virtual CPLErr IReadBlock( int, int, void * ) = 0;
    virtual CPLErr IWriteBlock( int, int, void * );

#ifdef DETECT_OLD_IRASTERIO
    virtual signature_changed IRasterIO( GDALRWFlag, int, int, int, int,
                              void *, int, int, GDALDataType,
                              int, int ) {};
#endif

    virtual CPLErr IRasterIO( GDALRWFlag, int, int, int, int,
                              void *, int, int, GDALDataType,
                              GSpacing, GSpacing, GDALRasterIOExtraArg* psExtraArg );
    CPLErr         OverviewRasterIO( GDALRWFlag, int, int, int, int,
                                     void *, int, int, GDALDataType,
                                     GSpacing, GSpacing, GDALRasterIOExtraArg* psExtraArg );

    CPLErr TryOverviewRasterIO( GDALRWFlag eRWFlag,
                                int nXOff, int nYOff, int nXSize, int nYSize,
                                void * pData, int nBufXSize, int nBufYSize,
                                GDALDataType eBufType,
                                GSpacing nPixelSpace, GSpacing nLineSpace,
                                GDALRasterIOExtraArg* psExtraArg,
                                int* pbTried );

    int            InitBlockInfo();

    CPLErr         AdoptBlock( GDALRasterBlock * );
    GDALRasterBlock *TryGetLockedBlockRef( int nXBlockOff, int nYBlockYOff );
    void           AddBlockToFreeList( GDALRasterBlock * );

  public:
                GDALRasterBand();
                GDALRasterBand(int bForceCachedIO);

    virtual     ~GDALRasterBand();

    int         GetXSize();
    int         GetYSize();
    int         GetBand();
    GDALDataset*GetDataset();

    GDALDataType GetRasterDataType( void );
    void        GetBlockSize( int *, int * );
    GDALAccess  GetAccess();
    
    CPLErr      RasterIO( GDALRWFlag, int, int, int, int,
                          void *, int, int, GDALDataType,
                          GSpacing, GSpacing, GDALRasterIOExtraArg* psExtraArg
#ifndef DOXYGEN_SKIP
                          OPTIONAL_OUTSIDE_GDAL(NULL)
#endif
                          );
    CPLErr      ReadBlock( int, int, void * );

    CPLErr      WriteBlock( int, int, void * );

    GDALRasterBlock *GetLockedBlockRef( int nXBlockOff, int nYBlockOff, 
                                        int bJustInitialize = FALSE );
    CPLErr      FlushBlock( int, int, int bWriteDirtyBlock = TRUE );

    unsigned char*  GetIndexColorTranslationTo(/* const */ GDALRasterBand* poReferenceBand,
                                               unsigned char* pTranslationTable = NULL,
                                               int* pApproximateMatching = NULL);

    // New OpengIS CV_SampleDimension stuff.

    virtual CPLErr FlushCache();
    virtual char **GetCategoryNames();
    virtual double GetNoDataValue( int *pbSuccess = NULL );
    virtual double GetMinimum( int *pbSuccess = NULL );
    virtual double GetMaximum(int *pbSuccess = NULL );
    virtual double GetOffset( int *pbSuccess = NULL );
    virtual double GetScale( int *pbSuccess = NULL );
    virtual const char *GetUnitType();
    virtual GDALColorInterp GetColorInterpretation();
    virtual GDALColorTable *GetColorTable();
    virtual CPLErr Fill(double dfRealValue, double dfImaginaryValue = 0);

    virtual CPLErr SetCategoryNames( char ** );
    virtual CPLErr SetNoDataValue( double );
    virtual CPLErr SetColorTable( GDALColorTable * ); 
    virtual CPLErr SetColorInterpretation( GDALColorInterp );
    virtual CPLErr SetOffset( double );
    virtual CPLErr SetScale( double );
    virtual CPLErr SetUnitType( const char * );

    virtual CPLErr GetStatistics( int bApproxOK, int bForce,
                                  double *pdfMin, double *pdfMax, 
                                  double *pdfMean, double *padfStdDev );
    virtual CPLErr ComputeStatistics( int bApproxOK, 
                                      double *pdfMin, double *pdfMax, 
                                      double *pdfMean, double *pdfStdDev,
                                      GDALProgressFunc, void *pProgressData );
    virtual CPLErr SetStatistics( double dfMin, double dfMax, 
                                  double dfMean, double dfStdDev );
    virtual CPLErr ComputeRasterMinMax( int, double* );

    virtual int HasArbitraryOverviews();
    virtual int GetOverviewCount();
    virtual GDALRasterBand *GetOverview(int);
    virtual GDALRasterBand *GetRasterSampleOverview( GUIntBig );
    virtual CPLErr BuildOverviews( const char *, int, int *,
                                   GDALProgressFunc, void * );

    virtual CPLErr AdviseRead( int nXOff, int nYOff, int nXSize, int nYSize,
                               int nBufXSize, int nBufYSize, 
                               GDALDataType eDT, char **papszOptions );

    virtual CPLErr  GetHistogram( double dfMin, double dfMax,
                          int nBuckets, GUIntBig * panHistogram,
                          int bIncludeOutOfRange, int bApproxOK,
                          GDALProgressFunc, void *pProgressData );

    virtual CPLErr GetDefaultHistogram( double *pdfMin, double *pdfMax,
                                        int *pnBuckets, GUIntBig ** ppanHistogram,
                                        int bForce,
                                        GDALProgressFunc, void *pProgressData);
    virtual CPLErr SetDefaultHistogram( double dfMin, double dfMax,
                                        int nBuckets, GUIntBig *panHistogram );

    virtual GDALRasterAttributeTable *GetDefaultRAT();
    virtual CPLErr SetDefaultRAT( const GDALRasterAttributeTable * );

    virtual GDALRasterBand *GetMaskBand();
    virtual int             GetMaskFlags();
    virtual CPLErr          CreateMaskBand( int nFlagsIn );

    virtual CPLVirtualMem  *GetVirtualMemAuto( GDALRWFlag eRWFlag,
                                               int *pnPixelSpace,
                                               GIntBig *pnLineSpace,
                                               char **papszOptions );

    void ReportError(CPLErr eErrClass, int err_no, const char *fmt, ...)  CPL_PRINT_FUNC_FORMAT (4, 5);
};

/* ******************************************************************** */
/*                         GDALAllValidMaskBand                         */
/* ******************************************************************** */

class CPL_DLL GDALAllValidMaskBand : public GDALRasterBand
{
  protected:
    virtual CPLErr IReadBlock( int, int, void * );

  public:
                GDALAllValidMaskBand( GDALRasterBand * );
    virtual     ~GDALAllValidMaskBand();

    virtual GDALRasterBand *GetMaskBand();
    virtual int             GetMaskFlags();
};

/* ******************************************************************** */
/*                         GDALNoDataMaskBand                           */
/* ******************************************************************** */

class CPL_DLL GDALNoDataMaskBand : public GDALRasterBand
{
    double          dfNoDataValue;
    GDALRasterBand *poParent;

  protected:
    virtual CPLErr IReadBlock( int, int, void * );
    virtual CPLErr IRasterIO( GDALRWFlag, int, int, int, int,
                              void *, int, int, GDALDataType,
                              GSpacing, GSpacing, GDALRasterIOExtraArg* psExtraArg );

  public:
                GDALNoDataMaskBand( GDALRasterBand * );
    virtual     ~GDALNoDataMaskBand();
};

/* ******************************************************************** */
/*                  GDALNoDataValuesMaskBand                            */
/* ******************************************************************** */

class CPL_DLL GDALNoDataValuesMaskBand : public GDALRasterBand
{
    double      *padfNodataValues;

  protected:
    virtual CPLErr IReadBlock( int, int, void * );

  public:
                GDALNoDataValuesMaskBand( GDALDataset * );
    virtual     ~GDALNoDataValuesMaskBand();
};

/* ******************************************************************** */
/*                         GDALRescaledAlphaBand                        */
/* ******************************************************************** */

class GDALRescaledAlphaBand : public GDALRasterBand
{
    GDALRasterBand *poParent;
    void           *pTemp;

  protected:
    virtual CPLErr IReadBlock( int, int, void * );
    virtual CPLErr IRasterIO( GDALRWFlag, int, int, int, int,
                              void *, int, int, GDALDataType,
                              GSpacing, GSpacing, GDALRasterIOExtraArg* psExtraArg );

  public:
                GDALRescaledAlphaBand( GDALRasterBand * );
    virtual     ~GDALRescaledAlphaBand();
};

/* ******************************************************************** */
/*                              GDALDriver                              */
/* ******************************************************************** */


/**
 * \brief Format specific driver.
 *
 * An instance of this class is created for each supported format, and
 * manages information about the format.
 * 
 * This roughly corresponds to a file format, though some          
 * drivers may be gateways to many formats through a secondary     
 * multi-library.                                                  
 */

class CPL_DLL GDALDriver : public GDALMajorObject
{
  public:
                        GDALDriver();
                        ~GDALDriver();

    virtual CPLErr      SetMetadataItem( const char * pszName,
                                 const char * pszValue,
                                 const char * pszDomain = "" );

/* -------------------------------------------------------------------- */
/*      Public C++ methods.                                             */
/* -------------------------------------------------------------------- */
    GDALDataset         *Create( const char * pszName,
                                 int nXSize, int nYSize, int nBands,
                                 GDALDataType eType, char ** papszOptions ) CPL_WARN_UNUSED_RESULT;

    CPLErr              Delete( const char * pszName );
    CPLErr              Rename( const char * pszNewName,
                                const char * pszOldName );
    CPLErr              CopyFiles( const char * pszNewName,
                                   const char * pszOldName );

    GDALDataset         *CreateCopy( const char *, GDALDataset *, 
                                     int, char **,
                                     GDALProgressFunc pfnProgress, 
                                     void * pProgressData ) CPL_WARN_UNUSED_RESULT;

/* -------------------------------------------------------------------- */
/*      The following are semiprivate, not intended to be accessed      */
/*      by anyone but the formats instantiating and populating the      */
/*      drivers.                                                        */
/* -------------------------------------------------------------------- */
    GDALDataset         *(*pfnOpen)( GDALOpenInfo * );

    GDALDataset         *(*pfnCreate)( const char * pszName,
                                       int nXSize, int nYSize, int nBands,
                                       GDALDataType eType,
                                       char ** papszOptions );

    CPLErr              (*pfnDelete)( const char * pszName );

    GDALDataset         *(*pfnCreateCopy)( const char *, GDALDataset *, 
                                           int, char **,
                                           GDALProgressFunc pfnProgress, 
                                           void * pProgressData );

    void                *pDriverData;

    void                (*pfnUnloadDriver)(GDALDriver *);

    /* Return 1 if the passed file is certainly recognized by the driver */
    /* Return 0 if the passed file is certainly NOT recognized by the driver */
    /* Return -1 if the passed file may be or may not be recognized by the driver,
       and that a potentially costly test must be done with pfnOpen */
    int                 (*pfnIdentify)( GDALOpenInfo * );

    CPLErr              (*pfnRename)( const char * pszNewName,
                                      const char * pszOldName );
    CPLErr              (*pfnCopyFiles)( const char * pszNewName,
                                         const char * pszOldName );

    /* For legacy OGR drivers */
    GDALDataset         *(*pfnOpenWithDriverArg)( GDALDriver*, GDALOpenInfo * );
    GDALDataset         *(*pfnCreateVectorOnly)( GDALDriver*,
                                                 const char * pszName,
                                                 char ** papszOptions );
    CPLErr              (*pfnDeleteDataSource)( GDALDriver*,
                                                 const char * pszName );

/* -------------------------------------------------------------------- */
/*      Helper methods.                                                 */
/* -------------------------------------------------------------------- */
    GDALDataset         *DefaultCreateCopy( const char *, GDALDataset *, 
                                            int, char **,
                                            GDALProgressFunc pfnProgress, 
                                            void * pProgressData ) CPL_WARN_UNUSED_RESULT;
    static CPLErr        DefaultCopyMasks( GDALDataset *poSrcDS, 
                                           GDALDataset *poDstDS, 
                                           int bStrict );
    static CPLErr       QuietDelete( const char * pszName );

    CPLErr              DefaultRename( const char * pszNewName,
                                       const char * pszOldName );
    CPLErr              DefaultCopyFiles( const char * pszNewName,
                                          const char * pszOldName );
};

/* ******************************************************************** */
/*                          GDALDriverManager                           */
/* ******************************************************************** */

/**
 * Class for managing the registration of file format drivers.
 *
 * Use GetGDALDriverManager() to fetch the global singleton instance of
 * this class.
 */

class CPL_DLL GDALDriverManager : public GDALMajorObject
{
    int         nDrivers;
    GDALDriver  **papoDrivers;
    std::map<CPLString, GDALDriver*> oMapNameToDrivers;
    
    GDALDriver  *GetDriver_unlocked( int iDriver )
            { return (iDriver >= 0 && iDriver < nDrivers) ? papoDrivers[iDriver] : NULL; }
    
    GDALDriver  *GetDriverByName_unlocked( const char * pszName )
            { return oMapNameToDrivers[CPLString(pszName).toupper()]; }
    
 public:
                GDALDriverManager();
                ~GDALDriverManager();
                
    int         GetDriverCount( void );
    GDALDriver  *GetDriver( int );
    GDALDriver  *GetDriverByName( const char * );

    int         RegisterDriver( GDALDriver * );
    void        DeregisterDriver( GDALDriver * );

    void        AutoLoadDrivers();
    void        AutoSkipDrivers();
};

CPL_C_START
GDALDriverManager CPL_DLL * GetGDALDriverManager( void );
CPL_C_END

/* ******************************************************************** */
/*                          GDALAsyncReader                             */
/* ******************************************************************** */

/**
 * Class used as a session object for asynchronous requests.  They are
 * created with GDALDataset::BeginAsyncReader(), and destroyed with
 * GDALDataset::EndAsyncReader().
 */
class CPL_DLL GDALAsyncReader
{
  protected:
    GDALDataset* poDS;
    int          nXOff;
    int          nYOff;
    int          nXSize;
    int          nYSize;
    void *       pBuf;
    int          nBufXSize;
    int          nBufYSize;
    GDALDataType eBufType;
    int          nBandCount;
    int*         panBandMap;
    int          nPixelSpace;
    int          nLineSpace;
    int          nBandSpace;

  public:
    GDALAsyncReader();
    virtual ~GDALAsyncReader();

    GDALDataset* GetGDALDataset() {return poDS;}
    int GetXOffset() {return nXOff;}
    int GetYOffset() {return nYOff;}
    int GetXSize() {return nXSize;}
    int GetYSize() {return nYSize;}
    void * GetBuffer() {return pBuf;}
    int GetBufferXSize() {return nBufXSize;}
    int GetBufferYSize() {return nBufYSize;}
    GDALDataType GetBufferType() {return eBufType;}
    int GetBandCount() {return nBandCount;}
    int* GetBandMap() {return panBandMap;}
    int GetPixelSpace() {return nPixelSpace;}
    int GetLineSpace() {return nLineSpace;}
    int GetBandSpace() {return nBandSpace;}

    virtual GDALAsyncStatusType 
        GetNextUpdatedRegion(double dfTimeout,
                             int* pnBufXOff, int* pnBufYOff,
                             int* pnBufXSize, int* pnBufYSize) = 0;
    virtual int LockBuffer( double dfTimeout = -1.0 );
    virtual void UnlockBuffer();
};

/* ==================================================================== */
/*      An assortment of overview related stuff.                        */
/* ==================================================================== */

/* Not a public symbol for the moment */
CPLErr 
GDALRegenerateOverviewsMultiBand(int nBands, GDALRasterBand** papoSrcBands,
                                 int nOverviews,
                                 GDALRasterBand*** papapoOverviewBands,
                                 const char * pszResampling, 
                                 GDALProgressFunc pfnProgress, void * pProgressData );

typedef CPLErr (*GDALResampleFunction)
                      ( double dfXRatioDstToSrc,
                        double dfYRatioDstToSrc,
                        double dfSrcXDelta,
                        double dfSrcYDelta,
                        GDALDataType eWrkDataType,
                        void * pChunk,
                        GByte * pabyChunkNodataMask,
                        int nChunkXOff, int nChunkXSize,
                        int nChunkYOff, int nChunkYSize,
                        int nDstXOff, int nDstXOff2,
                        int nDstYOff, int nDstYOff2,
                        GDALRasterBand * poOverview,
                        const char * pszResampling,
                        int bHasNoData, float fNoDataValue,
                        GDALColorTable* poColorTable,
                        GDALDataType eSrcDataType);

GDALResampleFunction GDALGetResampleFunction(const char* pszResampling,
                                                 int* pnRadius);
GDALDataType GDALGetOvrWorkDataType(const char* pszResampling,
                                        GDALDataType eSrcDataType);

CPL_C_START

#ifndef WIN32CE

CPLErr CPL_DLL
HFAAuxBuildOverviews( const char *pszOvrFilename, GDALDataset *poParentDS,
                      GDALDataset **ppoDS,
                      int nBands, int *panBandList,
                      int nNewOverviews, int *panNewOverviewList, 
                      const char *pszResampling, 
                      GDALProgressFunc pfnProgress, 
                      void *pProgressData );

#endif /* WIN32CE */

CPLErr CPL_DLL 
GTIFFBuildOverviews( const char * pszFilename,
                     int nBands, GDALRasterBand **papoBandList, 
                     int nOverviews, int * panOverviewList,
                     const char * pszResampling, 
                     GDALProgressFunc pfnProgress, void * pProgressData );

CPLErr CPL_DLL
GDALDefaultBuildOverviews( GDALDataset *hSrcDS, const char * pszBasename,
                           const char * pszResampling, 
                           int nOverviews, int * panOverviewList,
                           int nBands, int * panBandList,
                           GDALProgressFunc pfnProgress, void * pProgressData);
                           
int CPL_DLL GDALBandGetBestOverviewLevel(GDALRasterBand* poBand,
                                         int &nXOff, int &nYOff,
                                         int &nXSize, int &nYSize,
                                         int nBufXSize, int nBufYSize) CPL_WARN_DEPRECATED("Use GDALBandGetBestOverviewLevel2 instead");
int CPL_DLL GDALBandGetBestOverviewLevel2(GDALRasterBand* poBand,
                                         int &nXOff, int &nYOff,
                                         int &nXSize, int &nYSize,
                                         int nBufXSize, int nBufYSize,
                                         GDALRasterIOExtraArg* psExtraArg);

int CPL_DLL GDALOvLevelAdjust( int nOvLevel, int nXSize ) CPL_WARN_DEPRECATED("Use GDALOvLevelAdjust2 instead");
int CPL_DLL GDALOvLevelAdjust2( int nOvLevel, int nXSize, int nYSize );
int CPL_DLL GDALComputeOvFactor( int nOvrXSize, int nRasterXSize,
                                 int nOvrYSize, int nRasterYSize );

GDALDataset CPL_DLL *
GDALFindAssociatedAuxFile( const char *pszBasefile, GDALAccess eAccess,
                           GDALDataset *poDependentDS );

/* ==================================================================== */
/*      Misc functions.                                                 */
/* ==================================================================== */

CPLErr CPL_DLL GDALParseGMLCoverage( CPLXMLNode *psTree, 
                                     int *pnXSize, int *pnYSize,
                                     double *padfGeoTransform,
                                     char **ppszProjection );

/* ==================================================================== */
/*  Infrastructure to check that dataset characteristics are valid      */
/* ==================================================================== */

int CPL_DLL GDALCheckDatasetDimensions( int nXSize, int nYSize );
int CPL_DLL GDALCheckBandCount( int nBands, int bIsZeroAllowed );


// Test if 2 floating point values match. Useful when comparing values
// stored as a string at some point. See #3573, #4183, #4506
#define ARE_REAL_EQUAL(dfVal1, dfVal2) \
 (dfVal1 == dfVal2 || fabs(dfVal1 - dfVal2) < 1e-10 || (dfVal2 != 0 && fabs(1 - dfVal1 / dfVal2) < 1e-10 ))

/* Internal use only */

/* CPL_DLL exported, but only for in-tree drivers that can be built as plugins */
int CPL_DLL GDALReadWorldFile2( const char *pszBaseFilename, const char *pszExtension,
                                double *padfGeoTransform, char** papszSiblingFiles,
                                char** ppszWorldFileNameOut);
int GDALReadTabFile2( const char * pszBaseFilename,
                      double *padfGeoTransform, char **ppszWKT,
                      int *pnGCPCount, GDAL_GCP **ppasGCPs,
                      char** papszSiblingFiles, char** ppszTabFileNameOut );

void CPL_DLL GDALCopyRasterIOExtraArg(GDALRasterIOExtraArg* psDestArg,
                                      GDALRasterIOExtraArg* psSrcArg);

CPL_C_END

void GDALNullifyOpenDatasetsList();
CPLMutex** GDALGetphDMMutex();
CPLMutex** GDALGetphDLMutex();
void GDALNullifyProxyPoolSingleton();
GDALDriver* GDALGetAPIPROXYDriver();
void GDALSetResponsiblePIDForCurrentThread(GIntBig responsiblePID);
GIntBig GDALGetResponsiblePIDForCurrentThread();

CPLString GDALFindAssociatedFile( const char *pszBasename, const char *pszExt,
                                  char **papszSiblingFiles, int nFlags );

CPLErr EXIFExtractMetadata(char**& papszMetadata,
                           void *fpL, int nOffset,
                           int bSwabflag, int nTIFFHEADER,
                           int& nExifOffset, int& nInterOffset, int& nGPSOffset);

int GDALValidateOpenOptions( GDALDriverH hDriver,
                             const char* const* papszOptionOptions);
int GDALValidateOptions( const char* pszOptionList,
                         const char* const* papszOptionsToValidate,
                         const char* pszErrorMessageOptionType,
                         const char* pszErrorMessageContainerName);

GDALRIOResampleAlg GDALRasterIOGetResampleAlg(const char* pszResampling);

void GDALRasterIOExtraArgSetResampleAlg(GDALRasterIOExtraArg* psExtraArg,
                                        int nXSize, int nYSize,
                                        int nBufXSize, int nBufYSize);

/* CPL_DLL exported, but only for gdalwarp */
GDALDataset CPL_DLL* GDALCreateOverviewDataset(GDALDataset* poDS, int nOvrLevel,
                                               int bThisLevelOnly, int bOwnDS);

#define DIV_ROUND_UP(a, b) ( ((a) % (b)) == 0 ? ((a) / (b)) : (((a) / (b)) + 1) )

// Number of data samples that will be used to compute approximate statistics
// (minimum value, maximum value, etc.)
#define GDALSTAT_APPROX_NUMSAMPLES 2500

CPL_C_START
/* Caution: for technical reason this declaration is duplicated in gdal_crs.c */
/* so any signature change should be reflected there too */
void GDALSerializeGCPListToXML( CPLXMLNode* psParentNode,
                                GDAL_GCP* pasGCPList,
                                int nGCPCount,
                                const char* pszGCPProjection );
void GDALDeserializeGCPListFromXML( CPLXMLNode* psGCPList,
                                    GDAL_GCP** ppasGCPList,
                                    int* pnGCPCount,
                                    char** ppszGCPProjection );
CPL_C_END

void GDALSerializeOpenOptionsToXML( CPLXMLNode* psParentNode, char** papszOpenOptions);
char** GDALDeserializeOpenOptionsFromXML( CPLXMLNode* psParentNode );

int GDALCanFileAcceptSidecarFile(const char* pszFilename);

#endif /* ndef GDAL_PRIV_H_INCLUDED */<|MERGE_RESOLUTION|>--- conflicted
+++ resolved
@@ -371,12 +371,10 @@
     void                TemporarilyDropReadWriteLock();
     void                ReacquireReadWriteLock();
 
-<<<<<<< HEAD
     int          AcquireMutex();
     void         ReleaseMutex();
-=======
+
     void                DisableReadWriteMutex();
->>>>>>> f9717efe
 
   public:
     virtual     ~GDALDataset();
