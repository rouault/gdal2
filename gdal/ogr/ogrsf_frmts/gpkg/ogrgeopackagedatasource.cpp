--- conflicted
+++ resolved
@@ -3030,6 +3030,46 @@
     GDALDestroyGenImgProjTransformer( hTransformArg );
     hTransformArg = NULL;
 
+    // Hack to compensate for  GDALSuggestedWarpOutput2() failure when 
+    // reprojection latitude = +/- 90 to EPSG:3857
+    double adfSrcGeoTransform[6];
+    if( nEPSGCode == 3857 && poSrcDS->GetGeoTransform(adfSrcGeoTransform) == CE_None )
+    {
+        const char* pszSrcWKT = poSrcDS->GetProjectionRef();
+        if( pszSrcWKT != NULL && pszSrcWKT[0] != '\0' )
+        {
+            OGRSpatialReference oSrcSRS;
+            if( oSrcSRS.SetFromUserInput( pszSrcWKT ) == OGRERR_NONE &&
+                oSrcSRS.IsGeographic() )
+            {
+                double minLat = MIN( adfSrcGeoTransform[3], adfSrcGeoTransform[3] + poSrcDS->GetRasterYSize() * adfSrcGeoTransform[5] );
+                double maxLat = MAX( adfSrcGeoTransform[3], adfSrcGeoTransform[3] + poSrcDS->GetRasterYSize() * adfSrcGeoTransform[5] );
+                double maxNorthing = adfGeoTransform[3];
+                double minNorthing = adfGeoTransform[3] + adfGeoTransform[5] * nYSize;
+                bool bChanged = false;
+#define SPHERICAL_RADIUS        6378137.0
+#define MAX_GM                  (SPHERICAL_RADIUS * M_PI)               // 20037508.342789244
+                if( maxLat > 89.9999999 )
+                {
+                    bChanged = true;
+                    maxNorthing = MAX_GM;
+                }
+                if( minLat <= -89.9999999 )
+                {
+                    bChanged = true;
+                    minNorthing = -MAX_GM;
+                }
+                if( bChanged )
+                {
+                    adfGeoTransform[3] = maxNorthing;
+                    nYSize = int((maxNorthing - minNorthing) / (-adfGeoTransform[5]) + 0.5);
+                    adfExtent[1] = maxNorthing + nYSize * adfGeoTransform[5];
+                    adfExtent[3] = maxNorthing;
+                }
+            }
+        }
+    }
+
     int nZoomLevel;
     double dfComputedRes = adfGeoTransform[1];
     double dfPrevRes = 0, dfRes = 0;
@@ -3166,12 +3206,8 @@
 /* -------------------------------------------------------------------- */
     GDALWarpOptions *psWO = GDALCreateWarpOptions();
 
-    psWO->papszWarpOptions = NULL;
+    psWO->papszWarpOptions = CSLSetNameValue(NULL, "OPTIMIZE_SIZE", "YES");
     psWO->eWorkingDataType = GDT_Byte;
-<<<<<<< HEAD
-=======
-
->>>>>>> 45186ede
     psWO->eResampleAlg = eResampleAlg;
 
     psWO->hSrcDS = poSrcDS;
