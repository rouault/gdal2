--- conflicted
+++ resolved
@@ -1,746 +1,743 @@
-/******************************************************************************
- * $Id$
- *
- * Project:  OpenGIS Simple Features Reference Implementation
- * Purpose:  Implements FileGDB OGR Datasource.
- * Author:   Ragi Yaser Burhum, ragi@burhum.com
- *           Paul Ramsey, pramsey at cleverelephant.ca
- *
- ******************************************************************************
- * Copyright (c) 2010, Ragi Yaser Burhum
- * Copyright (c) 2011, Paul Ramsey <pramsey at cleverelephant.ca>
- * Copyright (c) 2011-2013, Even Rouault <even dot rouault at mines-paris dot org>
- *
- * Permission is hereby granted, free of charge, to any person obtaining a
- * copy of this software and associated documentation files (the "Software"),
- * to deal in the Software without restriction, including without limitation
- * the rights to use, copy, modify, merge, publish, distribute, sublicense,
- * and/or sell copies of the Software, and to permit persons to whom the
- * Software is furnished to do so, subject to the following conditions:
- *
- * The above copyright notice and this permission notice shall be included
- * in all copies or substantial portions of the Software.
- *
- * THE SOFTWARE IS PROVIDED "AS IS", WITHOUT WARRANTY OF ANY KIND, EXPRESS
- * OR IMPLIED, INCLUDING BUT NOT LIMITED TO THE WARRANTIES OF MERCHANTABILITY,
- * FITNESS FOR A PARTICULAR PURPOSE AND NONINFRINGEMENT. IN NO EVENT SHALL
- * THE AUTHORS OR COPYRIGHT HOLDERS BE LIABLE FOR ANY CLAIM, DAMAGES OR OTHER
- * LIABILITY, WHETHER IN AN ACTION OF CONTRACT, TORT OR OTHERWISE, ARISING
- * FROM, OUT OF OR IN CONNECTION WITH THE SOFTWARE OR THE USE OR OTHER
- * DEALINGS IN THE SOFTWARE.
- ****************************************************************************/
-
-#include "ogr_fgdb.h"
-#include "cpl_conv.h"
-#include "cpl_string.h"
-#include "gdal.h"
-#include "FGdbUtils.h"
-#include "cpl_multiproc.h"
-
-CPL_CVSID("$Id$");
-
-using std::vector;
-using std::wstring;
-
-/************************************************************************/
-/*                          FGdbDataSource()                           */
-/************************************************************************/
-
-FGdbDataSource::FGdbDataSource(FGdbDriver* poDriver, 
-                               FGdbDatabaseConnection* pConnection):
-OGRDataSource(),
-m_poDriver(poDriver), m_pConnection(pConnection), m_pGeodatabase(NULL), m_bUpdate(false),
-m_poOpenFileGDBDrv(NULL)
-{
-    bPerLayerCopyingForTransaction = -1;
-}
-
-/************************************************************************/
-/*                          ~FGdbDataSource()                          */
-/************************************************************************/
-
-FGdbDataSource::~FGdbDataSource()
-{
-    CPLMutexHolderOptionalLockD(m_poDriver ? m_poDriver->GetMutex() : NULL);
-    
-    if( m_pConnection && m_pConnection->IsLocked() )
-        CommitTransaction();
-
-    //Close();
-    size_t count = m_layers.size();
-    for(size_t i = 0; i < count; ++i )
-    {
-        m_layers[i]->CloseGDBObjects();
-    }
-
-    FixIndexes();
-
-    if( m_poDriver )
-        m_poDriver->Release( m_osPublicName );
-
-    //size_t count = m_layers.size();
-    for(size_t i = 0; i < count; ++i )
-    {
-        delete m_layers[i];
-    }
-}
-
-/************************************************************************/
-/*                             FixIndexes()                             */
-/************************************************************************/
-
-int FGdbDataSource::FixIndexes()
-{
-    int bRet = TRUE;
-    if( m_pConnection && m_pConnection->IsFIDHackInProgress() )
-    {
-        m_pConnection->CloseGeodatabase();
-
-        char* apszDrivers[2];
-        apszDrivers[0] = (char*) "OpenFileGDB";
-        apszDrivers[1] = NULL;
-        const char* pszSystemCatalog = CPLFormFilename(m_osFSName, "a00000001.gdbtable", NULL);
-        GDALDataset* poOpenFileGDBDS = (GDALDataset*)
-            GDALOpenEx(pszSystemCatalog, GDAL_OF_VECTOR,
-                       apszDrivers, NULL, NULL);
-        if( poOpenFileGDBDS == NULL || poOpenFileGDBDS->GetLayer(0) == NULL )
-        {
-            CPLError(CE_Failure, CPLE_AppDefined,
-                     "Cannot open %s with OpenFileGDB driver. Shouldn't happen. Some layers will be corrupted",
-                     pszSystemCatalog);
-            bRet = FALSE;
-        }
-        else
-        {
-            OGRLayer* poLayer = poOpenFileGDBDS->GetLayer(0);
-            size_t count = m_layers.size();
-            for(size_t i = 0; i < count; ++i )
-            {
-                if( m_layers[i]->m_oMapOGRFIDToFGDBFID.size() == 0)
-                    continue;
-                CPLString osFilter = "name = '";
-                osFilter += m_layers[i]->GetName();
-                osFilter += "'";
-                poLayer->SetAttributeFilter(osFilter);
-                poLayer->ResetReading();
-                OGRFeature* poF = poLayer->GetNextFeature();
-                if( poF == NULL )
-                {
-                    CPLError(CE_Failure, CPLE_AppDefined, "Cannot find filename for layer %s",
-                             m_layers[i]->GetName());
-                    bRet = FALSE;
-                }
-                else
-                {
-                    if( !m_layers[i]->EditIndexesForFIDHack(CPLFormFilename(m_osFSName,
-                                        CPLSPrintf("a%08x", (int)poF->GetFID()), NULL)) )
-                    {
-                        bRet = FALSE;
-                    }
-                }
-                delete poF;
-            }
-        }
-        GDALClose(poOpenFileGDBDS);
-
-        m_pConnection->SetFIDHackInProgress(FALSE);
-    }
-    return bRet;
-}
-
-/************************************************************************/
-/*                                Open()                                */
-/************************************************************************/
-
-int FGdbDataSource::Open(const char * pszNewName, int bUpdate,
-                         const char* pszPublicName )
-{
-    m_osFSName = pszNewName;
-    m_osPublicName = (pszPublicName) ? pszPublicName : pszNewName;
-    m_pGeodatabase = m_pConnection->GetGDB();
-    m_bUpdate = bUpdate;
-    m_poOpenFileGDBDrv = (GDALDriver*) GDALGetDriverByName("OpenFileGDB");
-
-    std::vector<std::wstring> typesRequested;
-
-	// We're only interested in Tables, Feature Datasets and Feature Classes
-	typesRequested.push_back(L"Feature Class");
-	typesRequested.push_back(L"Table");
-	typesRequested.push_back(L"Feature Dataset");
-	
-    bool rv = LoadLayers(L"\\");
-
-    return rv;
-}
-
-/************************************************************************/
-/*                               Close()                                */
-/************************************************************************/
-
-int FGdbDataSource::Close(int bCloseGeodatabase)
-{
-    size_t count = m_layers.size();
-    for(size_t i = 0; i < count; ++i )
-    {
-        m_layers[i]->CloseGDBObjects();
-    }
-
-    int bRet = FixIndexes();
-    if( m_pConnection && bCloseGeodatabase )
-        m_pConnection->CloseGeodatabase();
-    m_pGeodatabase = NULL;
-    return bRet;
-}
-
-/************************************************************************/
-/*                               ReOpen()                               */
-/************************************************************************/
-
-int FGdbDataSource::ReOpen()
-{
-    CPLAssert(m_pGeodatabase == NULL);
-
-    if( EQUAL(CPLGetConfigOption("FGDB_SIMUL_FAIL_REOPEN", ""), "CASE1") ||
-        !m_pConnection->OpenGeodatabase(m_osFSName) )
-    {
-        CPLError(CE_Failure, CPLE_AppDefined, "Cannot reopen %s",
-                 m_osFSName.c_str());
-        return FALSE;
-    }
-
-    FGdbDataSource* pDS = new FGdbDataSource(m_poDriver, m_pConnection);
-    if( EQUAL(CPLGetConfigOption("FGDB_SIMUL_FAIL_REOPEN", ""), "CASE2") ||
-        !pDS->Open(m_osPublicName, TRUE, m_osFSName) )
-    {
-        pDS->m_poDriver = NULL;
-        delete pDS;
-        CPLError(CE_Failure, CPLE_AppDefined, "Cannot reopen %s",
-                 m_osFSName.c_str());
-        return FALSE;
-    }
-    
-    int bRet = TRUE;
-    size_t count = m_layers.size();
-    for(size_t i = 0; i < count; ++i )
-    {
-        FGdbLayer* pNewLayer = (FGdbLayer*)pDS->GetLayerByName(m_layers[i]->GetName());
-        if( pNewLayer &&
-            !EQUAL(CPLGetConfigOption("FGDB_SIMUL_FAIL_REOPEN", ""), "CASE3") )
-        {
-            m_layers[i]->m_pTable = pNewLayer->m_pTable;
-            pNewLayer->m_pTable = NULL;
-            m_layers[i]->m_pEnumRows = pNewLayer->m_pEnumRows;
-            pNewLayer->m_pEnumRows = NULL;
-        }
-        else
-        {
-            CPLError(CE_Failure, CPLE_AppDefined, "Cannot reopen %s",
-                     m_layers[i]->GetName());
-            bRet = FALSE;
-        }
-        m_layers[i]->m_oMapOGRFIDToFGDBFID.clear();
-        m_layers[i]->m_oMapFGDBFIDToOGRFID.clear();
-    }
-    
-    m_pGeodatabase = pDS->m_pGeodatabase;
-    pDS->m_pGeodatabase = NULL;
-
-    pDS->m_poDriver = NULL;
-    pDS->m_pConnection = NULL;
-    delete pDS;
-    
-    return bRet;
-}
-
-/************************************************************************/
-/*                          OpenFGDBTables()                            */
-/************************************************************************/
-
-bool FGdbDataSource::OpenFGDBTables(const std::wstring &type,
-                                    const std::vector<std::wstring> &layers)
-{
-    fgdbError hr;
-    for ( unsigned int i = 0; i < layers.size(); i++ )
-    {
-        Table* pTable = new Table;
-        //CPLDebug("FGDB", "Opening %s", WStringToString(layers[i]).c_str());
-        if (FAILED(hr = m_pGeodatabase->OpenTable(layers[i], *pTable)))
-        {
-            delete pTable;
-            GDBErr(hr, "Error opening " + WStringToString(layers[i]),
-                   CE_Warning,
-                   ". Skipping it. "
-                   "Might be due to unsupported spatial reference system. Using OpenFileGDB driver should solve it");
-            continue;
-        }
-        FGdbLayer* pLayer = new FGdbLayer();
-        if (!pLayer->Initialize(this, pTable, layers[i], type))
-        {
-            delete pLayer;
-            return GDBErr(hr, "Error initializing OGRLayer for " + WStringToString(layers[i]));
-        }
-
-        m_layers.push_back(pLayer);
-    }
-    return true;
-}
-
-/************************************************************************/
-/*                            LoadLayers()                             */
-/************************************************************************/
-
-bool FGdbDataSource::LoadLayers(const std::wstring &root) 
-{
-    std::vector<wstring> tables;
-    std::vector<wstring> featureclasses;
-    std::vector<wstring> featuredatasets;
-    fgdbError hr;
-
-    /* Find all the Tables in the root */
-    if ( FAILED(hr = m_pGeodatabase->GetChildDatasets(root, L"Table", tables)) )
-    {
-        return GDBErr(hr, "Error reading Tables in " + WStringToString(root));
-    }
-    /* Open the tables we found */
-    if ( tables.size() > 0 && ! OpenFGDBTables(L"Table", tables) )
-        return false;
-
-    /* Find all the Feature Classes in the root */
-    if ( FAILED(hr = m_pGeodatabase->GetChildDatasets(root, L"Feature Class", featureclasses)) )
-    {
-        return GDBErr(hr, "Error reading Feature Classes in " + WStringToString(root));
-    }
-    /* Open the tables we found */
-    if ( featureclasses.size() > 0 && ! OpenFGDBTables(L"Feature Class", featureclasses) )
-        return false;
-
-    /* Find all the Feature Datasets in the root */
-    if ( FAILED(hr = m_pGeodatabase->GetChildDatasets(root, L"Feature Dataset", featuredatasets)) )
-    {
-        return GDBErr(hr, "Error reading Feature Datasets in " + WStringToString(root));
-    }
-    /* Look for Feature Classes inside the Feature Dataset */
-    for ( unsigned int i = 0; i < featuredatasets.size(); i++ )
-    {
-        if ( FAILED(hr = m_pGeodatabase->GetChildDatasets(featuredatasets[i], L"Feature Class", featureclasses)) )
-        {
-            return GDBErr(hr, "Error reading Feature Classes in " + WStringToString(featuredatasets[i]));
-        }
-        if ( featureclasses.size() > 0 && ! OpenFGDBTables(L"Feature Class", featureclasses) )
-            return false;
-    }
-    return true;
-}
-
-
-#if 0
-/************************************************************************/
-/*                            LoadLayersOld()                              */
-/************************************************************************/
-
-/* Old recursive LoadLayers. Removed in favor of simple one that only
-   looks at FeatureClasses and Tables. */
-
-// Flattens out hierarchichal GDB structure
-bool FGdbDataSource::LoadLayersOld(const std::vector<wstring> & datasetTypes,
-                                const wstring & parent)
-{
-    long hr = S_OK;
-
-    // I didn't find an API to give me the type of the dataset based on name - I am *not*
-    // parsing XML for something like this - in the meantime I can use this hack to see
-    // if the dataset had any children whatsoever - if so, then I won't attempt to open it
-    // otherwise, do attempt to do that
-
-    bool childrenFound = false;
-    bool errorsEncountered = false;
-
-    for (size_t dsTypeIndex = 0; dsTypeIndex < datasetTypes.size(); dsTypeIndex++)
-    {
-        std::vector<wstring> childDatasets;
-        m_pGeodatabase->GetChildDatasets( parent, datasetTypes[dsTypeIndex], childDatasets);
-
-        if (childDatasets.size() > 0)
-        {
-            //it is a container of other datasets
-
-            for (size_t childDatasetIndex = 0;
-                 childDatasetIndex < childDatasets.size();
-                 childDatasetIndex++)
-            {
-                childrenFound = true;
-
-                // do something with it
-                // For now, we just ignore dataset containers and only open the children
-                //std::wcout << datasetTypes[dsTypeIndex] << L" " << childDatasets[childDatasetIndex] << std::endl;
-
-                if (!LoadLayersOld(datasetTypes, childDatasets[childDatasetIndex]))
-                    errorsEncountered = true;
-            }
-        }
-    }
-
-    //it is a full fledged dataset itself without children - open it (except the root)
-
-    if ((!childrenFound) && parent != L"\\")
-    {
-        //wcout << "Opening " << parent << "...";
-        Table* pTable = new Table;
-        if (FAILED(hr = m_pGeodatabase->OpenTable(parent,*pTable)))
-        {
-            delete pTable;
-            return GDBErr(hr, "Error opening " + WStringToString(parent));
-        }
-
-        FGdbLayer* pLayer = new FGdbLayer;
-
-        //pLayer has ownership of the table pointer as soon Initialize is called
-        if (!pLayer->Initialize(this, pTable, parent))
-        {
-            delete pLayer;
-
-            return GDBErr(hr, "Error initializing OGRLayer for " +
-                          WStringToString(parent));
-        }
-
-        m_layers.push_back(pLayer);
-    }
-
-    return !errorsEncountered;
-}
-#endif
-
-
-/************************************************************************/
-/*                            DeleteLayer()                             */
-/************************************************************************/
-
-OGRErr FGdbDataSource::DeleteLayer( int iLayer )
-{
-    if( !m_bUpdate || m_pGeodatabase == NULL )
-        return OGRERR_FAILURE;
-
-    if( iLayer < 0 || iLayer >= static_cast<int>(m_layers.size()) )
-        return OGRERR_FAILURE;
-    
-    FGdbLayer* poBaseLayer = m_layers[iLayer];
-
-    // Fetch FGDBAPI Table before deleting OGR layer object
-
-    //Table* pTable = poBaseLayer->GetTable();
-
-    std::string name = poBaseLayer->GetLayerDefn()->GetName();
-    std::wstring strPath = poBaseLayer->GetTablePath();
-    std::wstring strType = poBaseLayer->GetType();
-
-    // delete OGR layer
-    delete m_layers[iLayer];
-
-    //pTable = NULL; // OGR Layer had ownership of FGDB Table
-
-    m_layers.erase(m_layers.begin() + iLayer);
-
-    long hr;
-  
-    if (FAILED(hr = m_pGeodatabase->Delete(strPath, strType)))
-    {
-        CPLError( CE_Warning, CPLE_AppDefined,
-                 "%s was not deleted however it has been closed", name.c_str());
-        GDBErr(hr, "Failed deleting dataset");
-        return OGRERR_FAILURE;
-    }
-
-    return OGRERR_NONE;
-}
-
-/************************************************************************/
-/*                           TestCapability()                           */
-/************************************************************************/
-
-int FGdbDataSource::TestCapability( const char * pszCap )
-{
-    if( EQUAL(pszCap,ODsCCreateLayer) )
-        return m_bUpdate;
-
-    else if( EQUAL(pszCap,ODsCDeleteLayer) )
-        return m_bUpdate;
-
-    return FALSE;
-}
-
-
-/************************************************************************/
-/*                              GetLayer()                              */
-/************************************************************************/
-
-OGRLayer *FGdbDataSource::GetLayer( int iLayer )
-{ 
-    int count = static_cast<int>(m_layers.size());
-
-    if( iLayer < 0 || iLayer >= count )
-        return NULL;
-    else
-        return m_layers[iLayer];
-}
-
-/************************************************************************/
-/*                             ICreateLayer()                           */
-/*                                                                      */
-/* See FGdbLayer::Create for creation options                           */
-/************************************************************************/
-
-OGRLayer *
-FGdbDataSource::ICreateLayer( const char * pszLayerName,
-                              OGRSpatialReference *poSRS,
-                              OGRwkbGeometryType eType,
-                              char ** papszOptions )
-{
-    if( !m_bUpdate || m_pGeodatabase == NULL )
-        return NULL;
-
-    FGdbLayer* pLayer = new FGdbLayer();
-    if (!pLayer->Create(this, pszLayerName, poSRS, eType, papszOptions))
-    {
-        delete pLayer;
-        return NULL;
-    }
-
-    m_layers.push_back(pLayer);
-
-    return pLayer;  
-}
-
-
-/************************************************************************/
-/*                   OGRFGdbSingleFeatureLayer                          */
-/************************************************************************/
-
-class OGRFGdbSingleFeatureLayer : public OGRLayer
-{
-  private:
-    char               *pszVal;
-    OGRFeatureDefn     *poFeatureDefn;
-    int                 iNextShapeId;
-
-  public:
-                        OGRFGdbSingleFeatureLayer( const char* pszLayerName,
-                                                   const char *pszVal );
-                        ~OGRFGdbSingleFeatureLayer();
-
-    virtual void        ResetReading() { iNextShapeId = 0; }
-    virtual OGRFeature *GetNextFeature();
-    virtual OGRFeatureDefn *GetLayerDefn() { return poFeatureDefn; }
-    virtual int         TestCapability( const char * ) { return FALSE; }
-};
-
-/************************************************************************/
-/*                    OGRFGdbSingleFeatureLayer()                       */
-/************************************************************************/
-
-OGRFGdbSingleFeatureLayer::OGRFGdbSingleFeatureLayer(const char* pszLayerName,
-                                                     const char *pszVal )
-{
-    poFeatureDefn = new OGRFeatureDefn( pszLayerName );
-    SetDescription( poFeatureDefn->GetName() );
-    poFeatureDefn->Reference();
-    OGRFieldDefn oField( "FIELD_1", OFTString );
-    poFeatureDefn->AddFieldDefn( &oField );
-
-    iNextShapeId = 0;
-    this->pszVal = pszVal ? CPLStrdup(pszVal) : NULL;
-}
-
-/************************************************************************/
-/*                   ~OGRFGdbSingleFeatureLayer()                       */
-/************************************************************************/
-
-OGRFGdbSingleFeatureLayer::~OGRFGdbSingleFeatureLayer()
-{
-    if( poFeatureDefn != NULL )
-        poFeatureDefn->Release();
-    CPLFree(pszVal);
-}
-
-
-/************************************************************************/
-/*                           GetNextFeature()                           */
-/************************************************************************/
-
-OGRFeature * OGRFGdbSingleFeatureLayer::GetNextFeature()
-{
-    if (iNextShapeId != 0)
-        return NULL;
-
-    OGRFeature* poFeature = new OGRFeature(poFeatureDefn);
-    if (pszVal)
-        poFeature->SetField(0, pszVal);
-    poFeature->SetFID(iNextShapeId ++);
-    return poFeature;
-}
-
-/************************************************************************/
-/*                              ExecuteSQL()                            */
-/************************************************************************/
-
-OGRLayer * FGdbDataSource::ExecuteSQL( const char *pszSQLCommand,
-                                       OGRGeometry *poSpatialFilter,
-                                       const char *pszDialect )
-
-{
-<<<<<<< HEAD
-    if( m_pConnection && m_pConnection->IsFIDHackInProgress() )
-    {
-        if( Close() )
-            ReOpen();
-    }
-    if( m_pGeodatabase == NULL )
-         return NULL;
-
-=======
-    size_t count = m_layers.size();
-    for(size_t i = 0; i < count; ++i )
-    {
-        m_layers[i]->EndBulkLoad();
-    }
-    
->>>>>>> 7ee263e8
-/* -------------------------------------------------------------------- */
-/*      Use generic implementation for recognized dialects              */
-/* -------------------------------------------------------------------- */
-    if( IsGenericSQLDialect(pszDialect) )
-        return OGRDataSource::ExecuteSQL( pszSQLCommand,
-                                          poSpatialFilter,
-                                          pszDialect );
-
-/* -------------------------------------------------------------------- */
-/*      Special case GetLayerDefinition                                 */
-/* -------------------------------------------------------------------- */
-    if (EQUALN(pszSQLCommand, "GetLayerDefinition ", strlen("GetLayerDefinition ")))
-    {
-        FGdbLayer* poLayer = (FGdbLayer*) GetLayerByName(pszSQLCommand + strlen("GetLayerDefinition "));
-        if (poLayer)
-        {
-            char* pszVal = NULL;
-            poLayer->GetLayerXML(&pszVal);
-            OGRLayer* poRet = new OGRFGdbSingleFeatureLayer( "LayerDefinition", pszVal );
-            CPLFree(pszVal);
-            return poRet;
-        }
-        else
-            return NULL;
-    }
-
-/* -------------------------------------------------------------------- */
-/*      Special case GetLayerMetadata                                   */
-/* -------------------------------------------------------------------- */
-    if (EQUALN(pszSQLCommand, "GetLayerMetadata ", strlen("GetLayerMetadata ")))
-    {
-        FGdbLayer* poLayer = (FGdbLayer*) GetLayerByName(pszSQLCommand + strlen("GetLayerMetadata "));
-        if (poLayer)
-        {
-            char* pszVal = NULL;
-            poLayer->GetLayerMetadataXML(&pszVal);
-            OGRLayer* poRet = new OGRFGdbSingleFeatureLayer( "LayerMetadata", pszVal );
-            CPLFree(pszVal);
-            return poRet;
-        }
-        else
-            return NULL;
-    }
-
-    /* TODO: remove that workaround when the SDK has finally a decent */
-    /* SQL support ! */
-    if( EQUALN(pszSQLCommand, "SELECT ", 7) && pszDialect == NULL )
-    {
-        CPLDebug("FGDB", "Support for SELECT is known to be partially "
-                         "non-compliant with FileGDB SDK API v1.2.\n"
-                         "So for now, we use default OGR SQL engine. "
-                         "Explicitely specify -dialect FileGDB\n"
-                         "to use the SQL engine from the FileGDB SDK API");
-        OGRLayer* poLayer = OGRDataSource::ExecuteSQL( pszSQLCommand,
-                                        poSpatialFilter,
-                                        pszDialect );
-        if( poLayer )
-            m_oSetSelectLayers.insert(poLayer);
-        return poLayer;
-    }
-
-/* -------------------------------------------------------------------- */
-/*      Run the SQL                                                     */
-/* -------------------------------------------------------------------- */
-    EnumRows* pEnumRows = new EnumRows;
-    long hr;
-    try
-    {
-        hr = m_pGeodatabase->ExecuteSQL(
-                                StringToWString(pszSQLCommand), true, *pEnumRows);
-    }
-    catch(...)
-    {
-        CPLError(CE_Failure, CPLE_AppDefined,
-                 "Exception occured at executing '%s'. Application may become unstable", pszSQLCommand);
-        delete pEnumRows;
-        return NULL;
-    }
-
-    if (FAILED(hr))
-    {
-        GDBErr(hr, CPLSPrintf("Failed at executing '%s'", pszSQLCommand));
-        delete pEnumRows;
-        return NULL;
-    }
-
-    if( EQUALN(pszSQLCommand, "SELECT ", 7) )
-    {
-        OGRLayer* poLayer = new FGdbResultLayer(this, pszSQLCommand, pEnumRows);
-        m_oSetSelectLayers.insert(poLayer);
-        return poLayer;
-    }
-    else
-    {
-        delete pEnumRows;
-        return NULL;
-    }
-}
-
-/************************************************************************/
-/*                           ReleaseResultSet()                         */
-/************************************************************************/
-
-void FGdbDataSource::ReleaseResultSet( OGRLayer * poResultsSet )
-{
-    if( poResultsSet )
-        m_oSetSelectLayers.erase(poResultsSet);
-    delete poResultsSet;
-}
-
-/************************************************************************/
-/*                      HasPerLayerCopyingForTransaction()              */
-/************************************************************************/
-
-int FGdbDataSource::HasPerLayerCopyingForTransaction()
-{
-    if( bPerLayerCopyingForTransaction >= 0 )
-        return bPerLayerCopyingForTransaction;
-#ifdef WIN32
-    bPerLayerCopyingForTransaction = FALSE;
-#else
-    bPerLayerCopyingForTransaction =
-        m_poOpenFileGDBDrv != NULL &&
-        CSLTestBoolean(CPLGetConfigOption("FGDB_PER_LAYER_COPYING_TRANSACTION", "TRUE"));
-#endif
-    return bPerLayerCopyingForTransaction;
-}
-
-/************************************************************************/
-/*                        SetSymlinkFlagOnAllLayers()                    */
-/************************************************************************/
-
-void FGdbDataSource::SetSymlinkFlagOnAllLayers()
-{
-    size_t count = m_layers.size();
-    for(size_t i = 0; i < count; ++i )
-    {
-        m_layers[i]->SetSymlinkFlag();
-    }
-}
+/******************************************************************************
+ * $Id$
+ *
+ * Project:  OpenGIS Simple Features Reference Implementation
+ * Purpose:  Implements FileGDB OGR Datasource.
+ * Author:   Ragi Yaser Burhum, ragi@burhum.com
+ *           Paul Ramsey, pramsey at cleverelephant.ca
+ *
+ ******************************************************************************
+ * Copyright (c) 2010, Ragi Yaser Burhum
+ * Copyright (c) 2011, Paul Ramsey <pramsey at cleverelephant.ca>
+ * Copyright (c) 2011-2013, Even Rouault <even dot rouault at mines-paris dot org>
+ *
+ * Permission is hereby granted, free of charge, to any person obtaining a
+ * copy of this software and associated documentation files (the "Software"),
+ * to deal in the Software without restriction, including without limitation
+ * the rights to use, copy, modify, merge, publish, distribute, sublicense,
+ * and/or sell copies of the Software, and to permit persons to whom the
+ * Software is furnished to do so, subject to the following conditions:
+ *
+ * The above copyright notice and this permission notice shall be included
+ * in all copies or substantial portions of the Software.
+ *
+ * THE SOFTWARE IS PROVIDED "AS IS", WITHOUT WARRANTY OF ANY KIND, EXPRESS
+ * OR IMPLIED, INCLUDING BUT NOT LIMITED TO THE WARRANTIES OF MERCHANTABILITY,
+ * FITNESS FOR A PARTICULAR PURPOSE AND NONINFRINGEMENT. IN NO EVENT SHALL
+ * THE AUTHORS OR COPYRIGHT HOLDERS BE LIABLE FOR ANY CLAIM, DAMAGES OR OTHER
+ * LIABILITY, WHETHER IN AN ACTION OF CONTRACT, TORT OR OTHERWISE, ARISING
+ * FROM, OUT OF OR IN CONNECTION WITH THE SOFTWARE OR THE USE OR OTHER
+ * DEALINGS IN THE SOFTWARE.
+ ****************************************************************************/
+
+#include "ogr_fgdb.h"
+#include "cpl_conv.h"
+#include "cpl_string.h"
+#include "gdal.h"
+#include "FGdbUtils.h"
+#include "cpl_multiproc.h"
+
+CPL_CVSID("$Id$");
+
+using std::vector;
+using std::wstring;
+
+/************************************************************************/
+/*                          FGdbDataSource()                           */
+/************************************************************************/
+
+FGdbDataSource::FGdbDataSource(FGdbDriver* poDriver, 
+                               FGdbDatabaseConnection* pConnection):
+OGRDataSource(),
+m_poDriver(poDriver), m_pConnection(pConnection), m_pGeodatabase(NULL), m_bUpdate(false),
+m_poOpenFileGDBDrv(NULL)
+{
+    bPerLayerCopyingForTransaction = -1;
+}
+
+/************************************************************************/
+/*                          ~FGdbDataSource()                          */
+/************************************************************************/
+
+FGdbDataSource::~FGdbDataSource()
+{
+    CPLMutexHolderOptionalLockD(m_poDriver ? m_poDriver->GetMutex() : NULL);
+    
+    if( m_pConnection && m_pConnection->IsLocked() )
+        CommitTransaction();
+
+    //Close();
+    size_t count = m_layers.size();
+    for(size_t i = 0; i < count; ++i )
+    {
+        m_layers[i]->CloseGDBObjects();
+    }
+
+    FixIndexes();
+
+    if( m_poDriver )
+        m_poDriver->Release( m_osPublicName );
+
+    //size_t count = m_layers.size();
+    for(size_t i = 0; i < count; ++i )
+    {
+        delete m_layers[i];
+    }
+}
+
+/************************************************************************/
+/*                             FixIndexes()                             */
+/************************************************************************/
+
+int FGdbDataSource::FixIndexes()
+{
+    int bRet = TRUE;
+    if( m_pConnection && m_pConnection->IsFIDHackInProgress() )
+    {
+        m_pConnection->CloseGeodatabase();
+
+        char* apszDrivers[2];
+        apszDrivers[0] = (char*) "OpenFileGDB";
+        apszDrivers[1] = NULL;
+        const char* pszSystemCatalog = CPLFormFilename(m_osFSName, "a00000001.gdbtable", NULL);
+        GDALDataset* poOpenFileGDBDS = (GDALDataset*)
+            GDALOpenEx(pszSystemCatalog, GDAL_OF_VECTOR,
+                       apszDrivers, NULL, NULL);
+        if( poOpenFileGDBDS == NULL || poOpenFileGDBDS->GetLayer(0) == NULL )
+        {
+            CPLError(CE_Failure, CPLE_AppDefined,
+                     "Cannot open %s with OpenFileGDB driver. Shouldn't happen. Some layers will be corrupted",
+                     pszSystemCatalog);
+            bRet = FALSE;
+        }
+        else
+        {
+            OGRLayer* poLayer = poOpenFileGDBDS->GetLayer(0);
+            size_t count = m_layers.size();
+            for(size_t i = 0; i < count; ++i )
+            {
+                if( m_layers[i]->m_oMapOGRFIDToFGDBFID.size() == 0)
+                    continue;
+                CPLString osFilter = "name = '";
+                osFilter += m_layers[i]->GetName();
+                osFilter += "'";
+                poLayer->SetAttributeFilter(osFilter);
+                poLayer->ResetReading();
+                OGRFeature* poF = poLayer->GetNextFeature();
+                if( poF == NULL )
+                {
+                    CPLError(CE_Failure, CPLE_AppDefined, "Cannot find filename for layer %s",
+                             m_layers[i]->GetName());
+                    bRet = FALSE;
+                }
+                else
+                {
+                    if( !m_layers[i]->EditIndexesForFIDHack(CPLFormFilename(m_osFSName,
+                                        CPLSPrintf("a%08x", (int)poF->GetFID()), NULL)) )
+                    {
+                        bRet = FALSE;
+                    }
+                }
+                delete poF;
+            }
+        }
+        GDALClose(poOpenFileGDBDS);
+
+        m_pConnection->SetFIDHackInProgress(FALSE);
+    }
+    return bRet;
+}
+
+/************************************************************************/
+/*                                Open()                                */
+/************************************************************************/
+
+int FGdbDataSource::Open(const char * pszNewName, int bUpdate,
+                         const char* pszPublicName )
+{
+    m_osFSName = pszNewName;
+    m_osPublicName = (pszPublicName) ? pszPublicName : pszNewName;
+    m_pGeodatabase = m_pConnection->GetGDB();
+    m_bUpdate = bUpdate;
+    m_poOpenFileGDBDrv = (GDALDriver*) GDALGetDriverByName("OpenFileGDB");
+
+    std::vector<std::wstring> typesRequested;
+
+	// We're only interested in Tables, Feature Datasets and Feature Classes
+	typesRequested.push_back(L"Feature Class");
+	typesRequested.push_back(L"Table");
+	typesRequested.push_back(L"Feature Dataset");
+	
+    bool rv = LoadLayers(L"\\");
+
+    return rv;
+}
+
+/************************************************************************/
+/*                               Close()                                */
+/************************************************************************/
+
+int FGdbDataSource::Close(int bCloseGeodatabase)
+{
+    size_t count = m_layers.size();
+    for(size_t i = 0; i < count; ++i )
+    {
+        m_layers[i]->CloseGDBObjects();
+    }
+
+    int bRet = FixIndexes();
+    if( m_pConnection && bCloseGeodatabase )
+        m_pConnection->CloseGeodatabase();
+    m_pGeodatabase = NULL;
+    return bRet;
+}
+
+/************************************************************************/
+/*                               ReOpen()                               */
+/************************************************************************/
+
+int FGdbDataSource::ReOpen()
+{
+    CPLAssert(m_pGeodatabase == NULL);
+
+    if( EQUAL(CPLGetConfigOption("FGDB_SIMUL_FAIL_REOPEN", ""), "CASE1") ||
+        !m_pConnection->OpenGeodatabase(m_osFSName) )
+    {
+        CPLError(CE_Failure, CPLE_AppDefined, "Cannot reopen %s",
+                 m_osFSName.c_str());
+        return FALSE;
+    }
+
+    FGdbDataSource* pDS = new FGdbDataSource(m_poDriver, m_pConnection);
+    if( EQUAL(CPLGetConfigOption("FGDB_SIMUL_FAIL_REOPEN", ""), "CASE2") ||
+        !pDS->Open(m_osPublicName, TRUE, m_osFSName) )
+    {
+        pDS->m_poDriver = NULL;
+        delete pDS;
+        CPLError(CE_Failure, CPLE_AppDefined, "Cannot reopen %s",
+                 m_osFSName.c_str());
+        return FALSE;
+    }
+    
+    int bRet = TRUE;
+    size_t count = m_layers.size();
+    for(size_t i = 0; i < count; ++i )
+    {
+        FGdbLayer* pNewLayer = (FGdbLayer*)pDS->GetLayerByName(m_layers[i]->GetName());
+        if( pNewLayer &&
+            !EQUAL(CPLGetConfigOption("FGDB_SIMUL_FAIL_REOPEN", ""), "CASE3") )
+        {
+            m_layers[i]->m_pTable = pNewLayer->m_pTable;
+            pNewLayer->m_pTable = NULL;
+            m_layers[i]->m_pEnumRows = pNewLayer->m_pEnumRows;
+            pNewLayer->m_pEnumRows = NULL;
+        }
+        else
+        {
+            CPLError(CE_Failure, CPLE_AppDefined, "Cannot reopen %s",
+                     m_layers[i]->GetName());
+            bRet = FALSE;
+        }
+        m_layers[i]->m_oMapOGRFIDToFGDBFID.clear();
+        m_layers[i]->m_oMapFGDBFIDToOGRFID.clear();
+    }
+    
+    m_pGeodatabase = pDS->m_pGeodatabase;
+    pDS->m_pGeodatabase = NULL;
+
+    pDS->m_poDriver = NULL;
+    pDS->m_pConnection = NULL;
+    delete pDS;
+    
+    return bRet;
+}
+
+/************************************************************************/
+/*                          OpenFGDBTables()                            */
+/************************************************************************/
+
+bool FGdbDataSource::OpenFGDBTables(const std::wstring &type,
+                                    const std::vector<std::wstring> &layers)
+{
+    fgdbError hr;
+    for ( unsigned int i = 0; i < layers.size(); i++ )
+    {
+        Table* pTable = new Table;
+        //CPLDebug("FGDB", "Opening %s", WStringToString(layers[i]).c_str());
+        if (FAILED(hr = m_pGeodatabase->OpenTable(layers[i], *pTable)))
+        {
+            delete pTable;
+            GDBErr(hr, "Error opening " + WStringToString(layers[i]),
+                   CE_Warning,
+                   ". Skipping it. "
+                   "Might be due to unsupported spatial reference system. Using OpenFileGDB driver should solve it");
+            continue;
+        }
+        FGdbLayer* pLayer = new FGdbLayer();
+        if (!pLayer->Initialize(this, pTable, layers[i], type))
+        {
+            delete pLayer;
+            return GDBErr(hr, "Error initializing OGRLayer for " + WStringToString(layers[i]));
+        }
+
+        m_layers.push_back(pLayer);
+    }
+    return true;
+}
+
+/************************************************************************/
+/*                            LoadLayers()                             */
+/************************************************************************/
+
+bool FGdbDataSource::LoadLayers(const std::wstring &root) 
+{
+    std::vector<wstring> tables;
+    std::vector<wstring> featureclasses;
+    std::vector<wstring> featuredatasets;
+    fgdbError hr;
+
+    /* Find all the Tables in the root */
+    if ( FAILED(hr = m_pGeodatabase->GetChildDatasets(root, L"Table", tables)) )
+    {
+        return GDBErr(hr, "Error reading Tables in " + WStringToString(root));
+    }
+    /* Open the tables we found */
+    if ( tables.size() > 0 && ! OpenFGDBTables(L"Table", tables) )
+        return false;
+
+    /* Find all the Feature Classes in the root */
+    if ( FAILED(hr = m_pGeodatabase->GetChildDatasets(root, L"Feature Class", featureclasses)) )
+    {
+        return GDBErr(hr, "Error reading Feature Classes in " + WStringToString(root));
+    }
+    /* Open the tables we found */
+    if ( featureclasses.size() > 0 && ! OpenFGDBTables(L"Feature Class", featureclasses) )
+        return false;
+
+    /* Find all the Feature Datasets in the root */
+    if ( FAILED(hr = m_pGeodatabase->GetChildDatasets(root, L"Feature Dataset", featuredatasets)) )
+    {
+        return GDBErr(hr, "Error reading Feature Datasets in " + WStringToString(root));
+    }
+    /* Look for Feature Classes inside the Feature Dataset */
+    for ( unsigned int i = 0; i < featuredatasets.size(); i++ )
+    {
+        if ( FAILED(hr = m_pGeodatabase->GetChildDatasets(featuredatasets[i], L"Feature Class", featureclasses)) )
+        {
+            return GDBErr(hr, "Error reading Feature Classes in " + WStringToString(featuredatasets[i]));
+        }
+        if ( featureclasses.size() > 0 && ! OpenFGDBTables(L"Feature Class", featureclasses) )
+            return false;
+    }
+    return true;
+}
+
+
+#if 0
+/************************************************************************/
+/*                            LoadLayersOld()                              */
+/************************************************************************/
+
+/* Old recursive LoadLayers. Removed in favor of simple one that only
+   looks at FeatureClasses and Tables. */
+
+// Flattens out hierarchichal GDB structure
+bool FGdbDataSource::LoadLayersOld(const std::vector<wstring> & datasetTypes,
+                                const wstring & parent)
+{
+    long hr = S_OK;
+
+    // I didn't find an API to give me the type of the dataset based on name - I am *not*
+    // parsing XML for something like this - in the meantime I can use this hack to see
+    // if the dataset had any children whatsoever - if so, then I won't attempt to open it
+    // otherwise, do attempt to do that
+
+    bool childrenFound = false;
+    bool errorsEncountered = false;
+
+    for (size_t dsTypeIndex = 0; dsTypeIndex < datasetTypes.size(); dsTypeIndex++)
+    {
+        std::vector<wstring> childDatasets;
+        m_pGeodatabase->GetChildDatasets( parent, datasetTypes[dsTypeIndex], childDatasets);
+
+        if (childDatasets.size() > 0)
+        {
+            //it is a container of other datasets
+
+            for (size_t childDatasetIndex = 0;
+                 childDatasetIndex < childDatasets.size();
+                 childDatasetIndex++)
+            {
+                childrenFound = true;
+
+                // do something with it
+                // For now, we just ignore dataset containers and only open the children
+                //std::wcout << datasetTypes[dsTypeIndex] << L" " << childDatasets[childDatasetIndex] << std::endl;
+
+                if (!LoadLayersOld(datasetTypes, childDatasets[childDatasetIndex]))
+                    errorsEncountered = true;
+            }
+        }
+    }
+
+    //it is a full fledged dataset itself without children - open it (except the root)
+
+    if ((!childrenFound) && parent != L"\\")
+    {
+        //wcout << "Opening " << parent << "...";
+        Table* pTable = new Table;
+        if (FAILED(hr = m_pGeodatabase->OpenTable(parent,*pTable)))
+        {
+            delete pTable;
+            return GDBErr(hr, "Error opening " + WStringToString(parent));
+        }
+
+        FGdbLayer* pLayer = new FGdbLayer;
+
+        //pLayer has ownership of the table pointer as soon Initialize is called
+        if (!pLayer->Initialize(this, pTable, parent))
+        {
+            delete pLayer;
+
+            return GDBErr(hr, "Error initializing OGRLayer for " +
+                          WStringToString(parent));
+        }
+
+        m_layers.push_back(pLayer);
+    }
+
+    return !errorsEncountered;
+}
+#endif
+
+
+/************************************************************************/
+/*                            DeleteLayer()                             */
+/************************************************************************/
+
+OGRErr FGdbDataSource::DeleteLayer( int iLayer )
+{
+    if( !m_bUpdate || m_pGeodatabase == NULL )
+        return OGRERR_FAILURE;
+
+    if( iLayer < 0 || iLayer >= static_cast<int>(m_layers.size()) )
+        return OGRERR_FAILURE;
+    
+    FGdbLayer* poBaseLayer = m_layers[iLayer];
+
+    // Fetch FGDBAPI Table before deleting OGR layer object
+
+    //Table* pTable = poBaseLayer->GetTable();
+
+    std::string name = poBaseLayer->GetLayerDefn()->GetName();
+    std::wstring strPath = poBaseLayer->GetTablePath();
+    std::wstring strType = poBaseLayer->GetType();
+
+    // delete OGR layer
+    delete m_layers[iLayer];
+
+    //pTable = NULL; // OGR Layer had ownership of FGDB Table
+
+    m_layers.erase(m_layers.begin() + iLayer);
+
+    long hr;
+  
+    if (FAILED(hr = m_pGeodatabase->Delete(strPath, strType)))
+    {
+        CPLError( CE_Warning, CPLE_AppDefined,
+                 "%s was not deleted however it has been closed", name.c_str());
+        GDBErr(hr, "Failed deleting dataset");
+        return OGRERR_FAILURE;
+    }
+
+    return OGRERR_NONE;
+}
+
+/************************************************************************/
+/*                           TestCapability()                           */
+/************************************************************************/
+
+int FGdbDataSource::TestCapability( const char * pszCap )
+{
+    if( EQUAL(pszCap,ODsCCreateLayer) )
+        return m_bUpdate;
+
+    else if( EQUAL(pszCap,ODsCDeleteLayer) )
+        return m_bUpdate;
+
+    return FALSE;
+}
+
+
+/************************************************************************/
+/*                              GetLayer()                              */
+/************************************************************************/
+
+OGRLayer *FGdbDataSource::GetLayer( int iLayer )
+{ 
+    int count = static_cast<int>(m_layers.size());
+
+    if( iLayer < 0 || iLayer >= count )
+        return NULL;
+    else
+        return m_layers[iLayer];
+}
+
+/************************************************************************/
+/*                             ICreateLayer()                           */
+/*                                                                      */
+/* See FGdbLayer::Create for creation options                           */
+/************************************************************************/
+
+OGRLayer *
+FGdbDataSource::ICreateLayer( const char * pszLayerName,
+                              OGRSpatialReference *poSRS,
+                              OGRwkbGeometryType eType,
+                              char ** papszOptions )
+{
+    if( !m_bUpdate || m_pGeodatabase == NULL )
+        return NULL;
+
+    FGdbLayer* pLayer = new FGdbLayer();
+    if (!pLayer->Create(this, pszLayerName, poSRS, eType, papszOptions))
+    {
+        delete pLayer;
+        return NULL;
+    }
+
+    m_layers.push_back(pLayer);
+
+    return pLayer;  
+}
+
+
+/************************************************************************/
+/*                   OGRFGdbSingleFeatureLayer                          */
+/************************************************************************/
+
+class OGRFGdbSingleFeatureLayer : public OGRLayer
+{
+  private:
+    char               *pszVal;
+    OGRFeatureDefn     *poFeatureDefn;
+    int                 iNextShapeId;
+
+  public:
+                        OGRFGdbSingleFeatureLayer( const char* pszLayerName,
+                                                   const char *pszVal );
+                        ~OGRFGdbSingleFeatureLayer();
+
+    virtual void        ResetReading() { iNextShapeId = 0; }
+    virtual OGRFeature *GetNextFeature();
+    virtual OGRFeatureDefn *GetLayerDefn() { return poFeatureDefn; }
+    virtual int         TestCapability( const char * ) { return FALSE; }
+};
+
+/************************************************************************/
+/*                    OGRFGdbSingleFeatureLayer()                       */
+/************************************************************************/
+
+OGRFGdbSingleFeatureLayer::OGRFGdbSingleFeatureLayer(const char* pszLayerName,
+                                                     const char *pszVal )
+{
+    poFeatureDefn = new OGRFeatureDefn( pszLayerName );
+    SetDescription( poFeatureDefn->GetName() );
+    poFeatureDefn->Reference();
+    OGRFieldDefn oField( "FIELD_1", OFTString );
+    poFeatureDefn->AddFieldDefn( &oField );
+
+    iNextShapeId = 0;
+    this->pszVal = pszVal ? CPLStrdup(pszVal) : NULL;
+}
+
+/************************************************************************/
+/*                   ~OGRFGdbSingleFeatureLayer()                       */
+/************************************************************************/
+
+OGRFGdbSingleFeatureLayer::~OGRFGdbSingleFeatureLayer()
+{
+    if( poFeatureDefn != NULL )
+        poFeatureDefn->Release();
+    CPLFree(pszVal);
+}
+
+
+/************************************************************************/
+/*                           GetNextFeature()                           */
+/************************************************************************/
+
+OGRFeature * OGRFGdbSingleFeatureLayer::GetNextFeature()
+{
+    if (iNextShapeId != 0)
+        return NULL;
+
+    OGRFeature* poFeature = new OGRFeature(poFeatureDefn);
+    if (pszVal)
+        poFeature->SetField(0, pszVal);
+    poFeature->SetFID(iNextShapeId ++);
+    return poFeature;
+}
+
+/************************************************************************/
+/*                              ExecuteSQL()                            */
+/************************************************************************/
+
+OGRLayer * FGdbDataSource::ExecuteSQL( const char *pszSQLCommand,
+                                       OGRGeometry *poSpatialFilter,
+                                       const char *pszDialect )
+
+{
+    if( m_pConnection && m_pConnection->IsFIDHackInProgress() )
+    {
+        if( Close() )
+            ReOpen();
+    }
+    if( m_pGeodatabase == NULL )
+         return NULL;
+
+    size_t count = m_layers.size();
+    for(size_t i = 0; i < count; ++i )
+    {
+        m_layers[i]->EndBulkLoad();
+    }
+    
+/* -------------------------------------------------------------------- */
+/*      Use generic implementation for recognized dialects              */
+/* -------------------------------------------------------------------- */
+    if( IsGenericSQLDialect(pszDialect) )
+        return OGRDataSource::ExecuteSQL( pszSQLCommand,
+                                          poSpatialFilter,
+                                          pszDialect );
+
+/* -------------------------------------------------------------------- */
+/*      Special case GetLayerDefinition                                 */
+/* -------------------------------------------------------------------- */
+    if (EQUALN(pszSQLCommand, "GetLayerDefinition ", strlen("GetLayerDefinition ")))
+    {
+        FGdbLayer* poLayer = (FGdbLayer*) GetLayerByName(pszSQLCommand + strlen("GetLayerDefinition "));
+        if (poLayer)
+        {
+            char* pszVal = NULL;
+            poLayer->GetLayerXML(&pszVal);
+            OGRLayer* poRet = new OGRFGdbSingleFeatureLayer( "LayerDefinition", pszVal );
+            CPLFree(pszVal);
+            return poRet;
+        }
+        else
+            return NULL;
+    }
+
+/* -------------------------------------------------------------------- */
+/*      Special case GetLayerMetadata                                   */
+/* -------------------------------------------------------------------- */
+    if (EQUALN(pszSQLCommand, "GetLayerMetadata ", strlen("GetLayerMetadata ")))
+    {
+        FGdbLayer* poLayer = (FGdbLayer*) GetLayerByName(pszSQLCommand + strlen("GetLayerMetadata "));
+        if (poLayer)
+        {
+            char* pszVal = NULL;
+            poLayer->GetLayerMetadataXML(&pszVal);
+            OGRLayer* poRet = new OGRFGdbSingleFeatureLayer( "LayerMetadata", pszVal );
+            CPLFree(pszVal);
+            return poRet;
+        }
+        else
+            return NULL;
+    }
+
+    /* TODO: remove that workaround when the SDK has finally a decent */
+    /* SQL support ! */
+    if( EQUALN(pszSQLCommand, "SELECT ", 7) && pszDialect == NULL )
+    {
+        CPLDebug("FGDB", "Support for SELECT is known to be partially "
+                         "non-compliant with FileGDB SDK API v1.2.\n"
+                         "So for now, we use default OGR SQL engine. "
+                         "Explicitely specify -dialect FileGDB\n"
+                         "to use the SQL engine from the FileGDB SDK API");
+        OGRLayer* poLayer = OGRDataSource::ExecuteSQL( pszSQLCommand,
+                                        poSpatialFilter,
+                                        pszDialect );
+        if( poLayer )
+            m_oSetSelectLayers.insert(poLayer);
+        return poLayer;
+    }
+
+/* -------------------------------------------------------------------- */
+/*      Run the SQL                                                     */
+/* -------------------------------------------------------------------- */
+    EnumRows* pEnumRows = new EnumRows;
+    long hr;
+    try
+    {
+        hr = m_pGeodatabase->ExecuteSQL(
+                                StringToWString(pszSQLCommand), true, *pEnumRows);
+    }
+    catch(...)
+    {
+        CPLError(CE_Failure, CPLE_AppDefined,
+                 "Exception occured at executing '%s'. Application may become unstable", pszSQLCommand);
+        delete pEnumRows;
+        return NULL;
+    }
+
+    if (FAILED(hr))
+    {
+        GDBErr(hr, CPLSPrintf("Failed at executing '%s'", pszSQLCommand));
+        delete pEnumRows;
+        return NULL;
+    }
+
+    if( EQUALN(pszSQLCommand, "SELECT ", 7) )
+    {
+        OGRLayer* poLayer = new FGdbResultLayer(this, pszSQLCommand, pEnumRows);
+        m_oSetSelectLayers.insert(poLayer);
+        return poLayer;
+    }
+    else
+    {
+        delete pEnumRows;
+        return NULL;
+    }
+}
+
+/************************************************************************/
+/*                           ReleaseResultSet()                         */
+/************************************************************************/
+
+void FGdbDataSource::ReleaseResultSet( OGRLayer * poResultsSet )
+{
+    if( poResultsSet )
+        m_oSetSelectLayers.erase(poResultsSet);
+    delete poResultsSet;
+}
+
+/************************************************************************/
+/*                      HasPerLayerCopyingForTransaction()              */
+/************************************************************************/
+
+int FGdbDataSource::HasPerLayerCopyingForTransaction()
+{
+    if( bPerLayerCopyingForTransaction >= 0 )
+        return bPerLayerCopyingForTransaction;
+#ifdef WIN32
+    bPerLayerCopyingForTransaction = FALSE;
+#else
+    bPerLayerCopyingForTransaction =
+        m_poOpenFileGDBDrv != NULL &&
+        CSLTestBoolean(CPLGetConfigOption("FGDB_PER_LAYER_COPYING_TRANSACTION", "TRUE"));
+#endif
+    return bPerLayerCopyingForTransaction;
+}
+
+/************************************************************************/
+/*                        SetSymlinkFlagOnAllLayers()                    */
+/************************************************************************/
+
+void FGdbDataSource::SetSymlinkFlagOnAllLayers()
+{
+    size_t count = m_layers.size();
+    for(size_t i = 0; i < count; ++i )
+    {
+        m_layers[i]->SetSymlinkFlag();
+    }
+}