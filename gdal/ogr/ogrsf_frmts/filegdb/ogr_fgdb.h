/******************************************************************************
* $Id$
*
* Project:  OpenGIS Simple Features Reference Implementation
* Purpose:  Standard includes and class definitions ArcObjects OGR driver.
* Author:   Ragi Yaser Burhum, ragi@burhum.com
*
******************************************************************************
* Copyright (c) 2009, Ragi Yaser Burhum
 * Copyright (c) 2011-2014, Even Rouault <even dot rouault at mines-paris dot org>
*
* Permission is hereby granted, free of charge, to any person obtaining a
* copy of this software and associated documentation files (the "Software"),
* to deal in the Software without restriction, including without limitation
* the rights to use, copy, modify, merge, publish, distribute, sublicense,
* and/or sell copies of the Software, and to permit persons to whom the
* Software is furnished to do so, subject to the following conditions:
*
* The above copyright notice and this permission notice shall be included
* in all copies or substantial portions of the Software.
*
* THE SOFTWARE IS PROVIDED "AS IS", WITHOUT WARRANTY OF ANY KIND, EXPRESS
* OR IMPLIED, INCLUDING BUT NOT LIMITED TO THE WARRANTIES OF MERCHANTABILITY,
* FITNESS FOR A PARTICULAR PURPOSE AND NONINFRINGEMENT. IN NO EVENT SHALL
* THE AUTHORS OR COPYRIGHT HOLDERS BE LIABLE FOR ANY CLAIM, DAMAGES OR OTHER
* LIABILITY, WHETHER IN AN ACTION OF CONTRACT, TORT OR OTHERWISE, ARISING
* FROM, OUT OF OR IN CONNECTION WITH THE SOFTWARE OR THE USE OR OTHER
* DEALINGS IN THE SOFTWARE.
****************************************************************************/

#ifndef _OGR_FGDB_H_INCLUDED
#define _OGR_FGDB_H_INCLUDED

#include <vector>
#include <set>
#include "ogrsf_frmts.h"
#include "ogremulatedtransaction.h"

/* GDAL string utilities */
#include "cpl_string.h"

/* GDAL XML handler */
#include "cpl_minixml.h"

/* FGDB API headers */
#include "FileGDBAPI.h"

/* Workaround needed for Linux, at least for FileGDB API 1.1 (#4455) */
#if defined(__linux__)
#define EXTENT_WORKAROUND
#endif

/************************************************************************
* Default layer creation options
*/

#define FGDB_FEATURE_DATASET "";
#define FGDB_GEOMETRY_NAME "SHAPE"
#define FGDB_OID_NAME "OBJECTID"


/* The ESRI FGDB API namespace */
using namespace FileGDBAPI;

class FGdbDriver;

/************************************************************************/
/*                           FGdbBaseLayer                              */
/************************************************************************/

class FGdbBaseLayer : public OGRLayer
{
protected:

  FGdbBaseLayer();
  virtual ~FGdbBaseLayer();

  OGRFeatureDefn* m_pFeatureDefn;
  OGRSpatialReference* m_pSRS;

  EnumRows*    m_pEnumRows;

  std::vector<std::wstring> m_vOGRFieldToESRIField; //OGR Field Index to ESRI Field Name Mapping
  std::vector<std::string> m_vOGRFieldToESRIFieldType; //OGR Field Index to ESRI Field Type Mapping

  bool  m_supressColumnMappingError;
  bool  m_forceMulti;

  bool OGRFeatureFromGdbRow(Row* pRow, OGRFeature** ppFeature);
  
  virtual void       CloseGDBObjects();

public:
          virtual OGRFeature* GetNextFeature();
};

/************************************************************************/
/*                            FGdbLayer                                 */
/************************************************************************/

class FGdbDataSource;

class FGdbLayer : public FGdbBaseLayer
{
  friend class FGdbDataSource;

  int                 m_bBulkLoadAllowed;
  int                 m_bBulkLoadInProgress;

  virtual void        CloseGDBObjects();
  int                 EditIndexesForFIDHack(const char* pszRadixTablename);
  int                 EditGDBTablX(const CPLString& osGDBTablX,
                                   const CPLString& osNewGDBTablX);
  int                 EditATXOrSPX(const CPLString& osIndex);
  int                 EditATXOrSPX(VSILFILE* fp, int nDepth);

  void                StartBulkLoad();
  void                EndBulkLoad();

#ifdef EXTENT_WORKAROUND
  bool                m_bLayerJustCreated;
  OGREnvelope         sLayerEnvelope;
  bool                m_bLayerEnvelopeValid;
  void                WorkAroundExtentProblem();
  bool                UpdateRowWithGeometry(Row& row, OGRGeometry* poGeom);
#endif

  std::vector<ByteArray*> m_apoByteArrays;
  OGRErr              PopulateRowWithFeature( Row& row, OGRFeature *poFeature );
  OGRErr              GetRow( EnumRows& enumRows, Row& row, GIntBig nFID );

  char              **m_papszOptions;
  
  int                 m_bCreateMultipatch;

  std::map<int,int>   m_oMapOGRFIDToFGDBFID;
  std::map<int,int>   m_oMapFGDBFIDToOGRFID;
  int                 m_nResyncThreshold;
  void                ResyncIDs();
  
  int                 m_bSymlinkFlag;
  int                 CreateRealCopy();

  char*               CreateFieldDefn(OGRFieldDefn& oField,
                                      int bApproxOK,
                                      std::string& fieldname_clean,
                                      std::string& gdbFieldType);

public:

  FGdbLayer();
  virtual ~FGdbLayer();

  // Internal used by FGDB driver */
  bool Initialize(FGdbDataSource* pParentDataSource, Table* pTable, std::wstring wstrTablePath, std::wstring wstrType);
  bool Create(FGdbDataSource* pParentDataSource, const char * pszLayerName, OGRSpatialReference *poSRS, OGRwkbGeometryType eType, char ** papszOptions);
  bool CreateFeatureDataset(FGdbDataSource* pParentDataSource, std::string feature_dataset_name, OGRSpatialReference* poSRS, char** papszOptions );

  // virtual const char *GetName();
  virtual const char* GetFIDColumn() { return m_strOIDFieldName.c_str(); }

  virtual void        ResetReading();
  virtual OGRFeature* GetNextFeature();
  virtual OGRFeature* GetFeature( GIntBig nFeatureId );

  Table* GetTable() { return m_pTable; }

  std::wstring GetTablePath() const { return m_wstrTablePath; }
  std::wstring GetType() const { return m_wstrType; }

  virtual OGRErr      CreateField( OGRFieldDefn *poField, int bApproxOK );
  virtual OGRErr      DeleteField( int iFieldToDelete );
#ifdef AlterFieldDefn_implemented_but_not_working
  virtual OGRErr      AlterFieldDefn( int iFieldToAlter, OGRFieldDefn* poNewFieldDefn, int nFlags );
#endif

  virtual OGRErr      ICreateFeature( OGRFeature *poFeature );
  virtual OGRErr      ISetFeature( OGRFeature *poFeature );
  virtual OGRErr      DeleteFeature( GIntBig nFID );

  virtual OGRErr      GetExtent( OGREnvelope *psExtent, int bForce );
  virtual GIntBig     GetFeatureCount( int bForce );
  virtual OGRErr      SetAttributeFilter( const char *pszQuery );
  virtual void 	      SetSpatialFilterRect (double dfMinX, double dfMinY, double dfMaxX, double dfMaxY);
  virtual void        SetSpatialFilter( OGRGeometry * );

//  virtual OGRErr        StartTransaction( );
//  virtual OGRErr        CommitTransaction( );
//  virtual OGRErr        RollbackTransaction( );

  OGRFeatureDefn *    GetLayerDefn() { return m_pFeatureDefn; }

  virtual int         TestCapability( const char * );

  // Access the XML directly. The 2 following methods are not currently used by the driver, but
  // can be used by external code for specific purposes.
  OGRErr              GetLayerXML ( char **poXml );
  OGRErr              GetLayerMetadataXML ( char **poXmlMeta );
  
<<<<<<< HEAD
  void                ReadoptOldFeatureDefn(OGRFeatureDefn* poFeatureDefn);
  
  void                SetSymlinkFlag() { m_bSymlinkFlag = TRUE; }
  
  virtual const char* GetMetadataItem(const char* pszName, const char* pszDomain);
  
=======
>>>>>>> 69637934
protected:

  bool GDBToOGRFields(CPLXMLNode* psFields);  
  bool ParseGeometryDef(CPLXMLNode* psGeometryDef);
  bool ParseSpatialReference(CPLXMLNode* psSpatialRefNode, std::string* pOutWkt,
                             std::string* pOutWKID, std::string* pOutLatestWKID);

  FGdbDataSource* m_pDS;
  Table* m_pTable;

  std::string m_strName; //contains underlying FGDB table name (not catalog name)

  std::string m_strOIDFieldName;
  std::string m_strShapeFieldName;

  std::wstring m_wstrTablePath;
  std::wstring m_wstrType; // the type: "Table" or "Feature Class"

  std::wstring m_wstrSubfields;
  std::wstring m_wstrWhereClause;
  OGRGeometry* m_pOGRFilterGeometry;

  bool        m_bFilterDirty; //optimization to avoid multiple calls to search until necessary

  bool  m_bLaunderReservedKeywords;

};

/************************************************************************/
/*                         FGdbResultLayer                              */
/************************************************************************/

class FGdbResultLayer : public FGdbBaseLayer
{
public:

  FGdbResultLayer(FGdbDataSource* pParentDataSource, const char* pszStatement, EnumRows* pEnumRows);
  virtual ~FGdbResultLayer();

  virtual void        ResetReading();

  OGRFeatureDefn *    GetLayerDefn() { return m_pFeatureDefn; }

  virtual int         TestCapability( const char * );

protected:

  FGdbDataSource* m_pDS;
  CPLString       osSQL;
};

/************************************************************************/
/*                           FGdbDataSource                            */
/************************************************************************/

class FGdbDatabaseConnection;

class FGdbDataSource : public OGRDataSource
{
  CPLString             m_osFSName;
  CPLString             m_osPublicName;
  std::set<OGRLayer*>   m_oSetSelectLayers;

  int        FixIndexes();
  int        bPerLayerCopyingForTransaction;

public:
  FGdbDataSource(FGdbDriver* poDriver, FGdbDatabaseConnection* pConnection);
  virtual ~FGdbDataSource();

  int         Open(const char* pszFSName, int bUpdate,
                   const char* pszPublicName);

  const char* GetName() { return m_osPublicName.c_str(); }
  const char* GetFSName() { return m_osFSName.c_str(); }

  int         GetLayerCount() { return static_cast<int>(m_layers.size()); }

  OGRLayer*   GetLayer( int );

  virtual OGRLayer* ICreateLayer( const char *, OGRSpatialReference* = NULL, OGRwkbGeometryType = wkbUnknown, char** = NULL );

  virtual OGRErr DeleteLayer( int );

  virtual OGRLayer *  ExecuteSQL( const char *pszSQLCommand,
                                  OGRGeometry *poSpatialFilter,
                                  const char *pszDialect );
  virtual void        ReleaseResultSet( OGRLayer * poResultsSet );

  int TestCapability( const char * );

  Geodatabase* GetGDB() { return m_pGeodatabase; }
  bool         GetUpdate() { return m_bUpdate; }
  FGdbDatabaseConnection* GetConnection() { return m_pConnection; }
  
  GDALDriver* GetOpenFileGDBDrv() { return m_poOpenFileGDBDrv; }
  int         HasSelectLayers() { return m_oSetSelectLayers.size() != 0; }
  
  int         Close(int bCloseGeodatabase = FALSE);
  int         ReOpen();
  
  
  int         HasPerLayerCopyingForTransaction();
  void        SetPerLayerCopyingForTransaction(int bFlag) { bPerLayerCopyingForTransaction = bFlag; }
  void        SetSymlinkFlagOnAllLayers();

  /*
  protected:

  void EnumerateSpatialTables();
  void OpenSpatialTable( const char* pszTableName );
  */
protected:
  bool LoadLayers(const std::wstring & parent);
  bool OpenFGDBTables(const std::wstring &type,
                      const std::vector<std::wstring> &layers);

  FGdbDriver* m_poDriver;
  FGdbDatabaseConnection* m_pConnection;
  std::vector <FGdbLayer*> m_layers;
  Geodatabase* m_pGeodatabase;
  bool m_bUpdate;
  GDALDriver* m_poOpenFileGDBDrv;
};

/************************************************************************/
/*                              FGdbDriver                                */
/************************************************************************/

class FGdbDatabaseConnection
{
public:
    FGdbDatabaseConnection(CPLString osName, Geodatabase* pGeodatabase) :
        m_osName(osName), m_pGeodatabase(pGeodatabase), m_nRefCount(1), m_bLocked(FALSE),
        m_bFIDHackInProgress(FALSE) {}

    CPLString    m_osName;
    Geodatabase* m_pGeodatabase;
    int          m_nRefCount;
    int          m_bLocked;
    int          m_bFIDHackInProgress;
    
    Geodatabase* GetGDB() { return m_pGeodatabase; }
    void         SetLocked(int bLockedIn) { m_bLocked = bLockedIn; }
    int          GetRefCount() const { return m_nRefCount; }
    int          IsLocked() const { return m_bLocked; }
    
    int          IsFIDHackInProgress() const { return m_bFIDHackInProgress; }
    void         SetFIDHackInProgress(int bFlag) { m_bFIDHackInProgress = bFlag; }
    int          OpenGeodatabase(const char* pszOveriddenName);
    void         CloseGeodatabase();
};

class FGdbDriver : public OGRSFDriver, public IOGRTransactionBehaviour
{
  std::map<CPLString, FGdbDatabaseConnection*> oMapConnections;
  CPLMutex* hMutex;

public:
  FGdbDriver();
  virtual ~FGdbDriver();

  virtual const char *GetName();
  virtual OGRDataSource *Open( const char *, int );
  virtual int TestCapability( const char * );
  virtual OGRDataSource *CreateDataSource( const char *pszName, char ** = NULL);
  virtual OGRErr DeleteDataSource( const char *pszDataSource );

  /* From IOGRTransactionBehaviour */
  virtual OGRErr StartTransaction(OGRDataSource*& poDSInOut, int& bOutHasReopenedDS);
  virtual OGRErr CommitTransaction(OGRDataSource*& poDSInOut, int& bOutHasReopenedDS);
  virtual OGRErr RollbackTransaction(OGRDataSource*& poDSInOut, int& bOutHasReopenedDS);

  void Release(const char* pszName);
  CPLMutex* GetMutex() { return hMutex; }

private:

};

CPL_C_START
void CPL_DLL RegisterOGRFileGDB();
CPL_C_END

#endif /* ndef _OGR_PG_H_INCLUDED */


<|MERGE_RESOLUTION|>--- conflicted
+++ resolved
@@ -1,395 +1,390 @@
-/******************************************************************************
-* $Id$
-*
-* Project:  OpenGIS Simple Features Reference Implementation
-* Purpose:  Standard includes and class definitions ArcObjects OGR driver.
-* Author:   Ragi Yaser Burhum, ragi@burhum.com
-*
-******************************************************************************
-* Copyright (c) 2009, Ragi Yaser Burhum
- * Copyright (c) 2011-2014, Even Rouault <even dot rouault at mines-paris dot org>
-*
-* Permission is hereby granted, free of charge, to any person obtaining a
-* copy of this software and associated documentation files (the "Software"),
-* to deal in the Software without restriction, including without limitation
-* the rights to use, copy, modify, merge, publish, distribute, sublicense,
-* and/or sell copies of the Software, and to permit persons to whom the
-* Software is furnished to do so, subject to the following conditions:
-*
-* The above copyright notice and this permission notice shall be included
-* in all copies or substantial portions of the Software.
-*
-* THE SOFTWARE IS PROVIDED "AS IS", WITHOUT WARRANTY OF ANY KIND, EXPRESS
-* OR IMPLIED, INCLUDING BUT NOT LIMITED TO THE WARRANTIES OF MERCHANTABILITY,
-* FITNESS FOR A PARTICULAR PURPOSE AND NONINFRINGEMENT. IN NO EVENT SHALL
-* THE AUTHORS OR COPYRIGHT HOLDERS BE LIABLE FOR ANY CLAIM, DAMAGES OR OTHER
-* LIABILITY, WHETHER IN AN ACTION OF CONTRACT, TORT OR OTHERWISE, ARISING
-* FROM, OUT OF OR IN CONNECTION WITH THE SOFTWARE OR THE USE OR OTHER
-* DEALINGS IN THE SOFTWARE.
-****************************************************************************/
-
-#ifndef _OGR_FGDB_H_INCLUDED
-#define _OGR_FGDB_H_INCLUDED
-
-#include <vector>
-#include <set>
-#include "ogrsf_frmts.h"
-#include "ogremulatedtransaction.h"
-
-/* GDAL string utilities */
-#include "cpl_string.h"
-
-/* GDAL XML handler */
-#include "cpl_minixml.h"
-
-/* FGDB API headers */
-#include "FileGDBAPI.h"
-
-/* Workaround needed for Linux, at least for FileGDB API 1.1 (#4455) */
-#if defined(__linux__)
-#define EXTENT_WORKAROUND
-#endif
-
-/************************************************************************
-* Default layer creation options
-*/
-
-#define FGDB_FEATURE_DATASET "";
-#define FGDB_GEOMETRY_NAME "SHAPE"
-#define FGDB_OID_NAME "OBJECTID"
-
-
-/* The ESRI FGDB API namespace */
-using namespace FileGDBAPI;
-
-class FGdbDriver;
-
-/************************************************************************/
-/*                           FGdbBaseLayer                              */
-/************************************************************************/
-
-class FGdbBaseLayer : public OGRLayer
-{
-protected:
-
-  FGdbBaseLayer();
-  virtual ~FGdbBaseLayer();
-
-  OGRFeatureDefn* m_pFeatureDefn;
-  OGRSpatialReference* m_pSRS;
-
-  EnumRows*    m_pEnumRows;
-
-  std::vector<std::wstring> m_vOGRFieldToESRIField; //OGR Field Index to ESRI Field Name Mapping
-  std::vector<std::string> m_vOGRFieldToESRIFieldType; //OGR Field Index to ESRI Field Type Mapping
-
-  bool  m_supressColumnMappingError;
-  bool  m_forceMulti;
-
-  bool OGRFeatureFromGdbRow(Row* pRow, OGRFeature** ppFeature);
-  
-  virtual void       CloseGDBObjects();
-
-public:
-          virtual OGRFeature* GetNextFeature();
-};
-
-/************************************************************************/
-/*                            FGdbLayer                                 */
-/************************************************************************/
-
-class FGdbDataSource;
-
-class FGdbLayer : public FGdbBaseLayer
-{
-  friend class FGdbDataSource;
-
-  int                 m_bBulkLoadAllowed;
-  int                 m_bBulkLoadInProgress;
-
-  virtual void        CloseGDBObjects();
-  int                 EditIndexesForFIDHack(const char* pszRadixTablename);
-  int                 EditGDBTablX(const CPLString& osGDBTablX,
-                                   const CPLString& osNewGDBTablX);
-  int                 EditATXOrSPX(const CPLString& osIndex);
-  int                 EditATXOrSPX(VSILFILE* fp, int nDepth);
-
-  void                StartBulkLoad();
-  void                EndBulkLoad();
-
-#ifdef EXTENT_WORKAROUND
-  bool                m_bLayerJustCreated;
-  OGREnvelope         sLayerEnvelope;
-  bool                m_bLayerEnvelopeValid;
-  void                WorkAroundExtentProblem();
-  bool                UpdateRowWithGeometry(Row& row, OGRGeometry* poGeom);
-#endif
-
-  std::vector<ByteArray*> m_apoByteArrays;
-  OGRErr              PopulateRowWithFeature( Row& row, OGRFeature *poFeature );
-  OGRErr              GetRow( EnumRows& enumRows, Row& row, GIntBig nFID );
-
-  char              **m_papszOptions;
-  
-  int                 m_bCreateMultipatch;
-
-  std::map<int,int>   m_oMapOGRFIDToFGDBFID;
-  std::map<int,int>   m_oMapFGDBFIDToOGRFID;
-  int                 m_nResyncThreshold;
-  void                ResyncIDs();
-  
-  int                 m_bSymlinkFlag;
-  int                 CreateRealCopy();
-
-  char*               CreateFieldDefn(OGRFieldDefn& oField,
-                                      int bApproxOK,
-                                      std::string& fieldname_clean,
-                                      std::string& gdbFieldType);
-
-public:
-
-  FGdbLayer();
-  virtual ~FGdbLayer();
-
-  // Internal used by FGDB driver */
-  bool Initialize(FGdbDataSource* pParentDataSource, Table* pTable, std::wstring wstrTablePath, std::wstring wstrType);
-  bool Create(FGdbDataSource* pParentDataSource, const char * pszLayerName, OGRSpatialReference *poSRS, OGRwkbGeometryType eType, char ** papszOptions);
-  bool CreateFeatureDataset(FGdbDataSource* pParentDataSource, std::string feature_dataset_name, OGRSpatialReference* poSRS, char** papszOptions );
-
-  // virtual const char *GetName();
-  virtual const char* GetFIDColumn() { return m_strOIDFieldName.c_str(); }
-
-  virtual void        ResetReading();
-  virtual OGRFeature* GetNextFeature();
-  virtual OGRFeature* GetFeature( GIntBig nFeatureId );
-
-  Table* GetTable() { return m_pTable; }
-
-  std::wstring GetTablePath() const { return m_wstrTablePath; }
-  std::wstring GetType() const { return m_wstrType; }
-
-  virtual OGRErr      CreateField( OGRFieldDefn *poField, int bApproxOK );
-  virtual OGRErr      DeleteField( int iFieldToDelete );
-#ifdef AlterFieldDefn_implemented_but_not_working
-  virtual OGRErr      AlterFieldDefn( int iFieldToAlter, OGRFieldDefn* poNewFieldDefn, int nFlags );
-#endif
-
-  virtual OGRErr      ICreateFeature( OGRFeature *poFeature );
-  virtual OGRErr      ISetFeature( OGRFeature *poFeature );
-  virtual OGRErr      DeleteFeature( GIntBig nFID );
-
-  virtual OGRErr      GetExtent( OGREnvelope *psExtent, int bForce );
-  virtual GIntBig     GetFeatureCount( int bForce );
-  virtual OGRErr      SetAttributeFilter( const char *pszQuery );
-  virtual void 	      SetSpatialFilterRect (double dfMinX, double dfMinY, double dfMaxX, double dfMaxY);
-  virtual void        SetSpatialFilter( OGRGeometry * );
-
-//  virtual OGRErr        StartTransaction( );
-//  virtual OGRErr        CommitTransaction( );
-//  virtual OGRErr        RollbackTransaction( );
-
-  OGRFeatureDefn *    GetLayerDefn() { return m_pFeatureDefn; }
-
-  virtual int         TestCapability( const char * );
-
-  // Access the XML directly. The 2 following methods are not currently used by the driver, but
-  // can be used by external code for specific purposes.
-  OGRErr              GetLayerXML ( char **poXml );
-  OGRErr              GetLayerMetadataXML ( char **poXmlMeta );
-  
-<<<<<<< HEAD
-  void                ReadoptOldFeatureDefn(OGRFeatureDefn* poFeatureDefn);
-  
-  void                SetSymlinkFlag() { m_bSymlinkFlag = TRUE; }
-  
-  virtual const char* GetMetadataItem(const char* pszName, const char* pszDomain);
-  
-=======
->>>>>>> 69637934
-protected:
-
-  bool GDBToOGRFields(CPLXMLNode* psFields);  
-  bool ParseGeometryDef(CPLXMLNode* psGeometryDef);
-  bool ParseSpatialReference(CPLXMLNode* psSpatialRefNode, std::string* pOutWkt,
-                             std::string* pOutWKID, std::string* pOutLatestWKID);
-
-  FGdbDataSource* m_pDS;
-  Table* m_pTable;
-
-  std::string m_strName; //contains underlying FGDB table name (not catalog name)
-
-  std::string m_strOIDFieldName;
-  std::string m_strShapeFieldName;
-
-  std::wstring m_wstrTablePath;
-  std::wstring m_wstrType; // the type: "Table" or "Feature Class"
-
-  std::wstring m_wstrSubfields;
-  std::wstring m_wstrWhereClause;
-  OGRGeometry* m_pOGRFilterGeometry;
-
-  bool        m_bFilterDirty; //optimization to avoid multiple calls to search until necessary
-
-  bool  m_bLaunderReservedKeywords;
-
-};
-
-/************************************************************************/
-/*                         FGdbResultLayer                              */
-/************************************************************************/
-
-class FGdbResultLayer : public FGdbBaseLayer
-{
-public:
-
-  FGdbResultLayer(FGdbDataSource* pParentDataSource, const char* pszStatement, EnumRows* pEnumRows);
-  virtual ~FGdbResultLayer();
-
-  virtual void        ResetReading();
-
-  OGRFeatureDefn *    GetLayerDefn() { return m_pFeatureDefn; }
-
-  virtual int         TestCapability( const char * );
-
-protected:
-
-  FGdbDataSource* m_pDS;
-  CPLString       osSQL;
-};
-
-/************************************************************************/
-/*                           FGdbDataSource                            */
-/************************************************************************/
-
-class FGdbDatabaseConnection;
-
-class FGdbDataSource : public OGRDataSource
-{
-  CPLString             m_osFSName;
-  CPLString             m_osPublicName;
-  std::set<OGRLayer*>   m_oSetSelectLayers;
-
-  int        FixIndexes();
-  int        bPerLayerCopyingForTransaction;
-
-public:
-  FGdbDataSource(FGdbDriver* poDriver, FGdbDatabaseConnection* pConnection);
-  virtual ~FGdbDataSource();
-
-  int         Open(const char* pszFSName, int bUpdate,
-                   const char* pszPublicName);
-
-  const char* GetName() { return m_osPublicName.c_str(); }
-  const char* GetFSName() { return m_osFSName.c_str(); }
-
-  int         GetLayerCount() { return static_cast<int>(m_layers.size()); }
-
-  OGRLayer*   GetLayer( int );
-
-  virtual OGRLayer* ICreateLayer( const char *, OGRSpatialReference* = NULL, OGRwkbGeometryType = wkbUnknown, char** = NULL );
-
-  virtual OGRErr DeleteLayer( int );
-
-  virtual OGRLayer *  ExecuteSQL( const char *pszSQLCommand,
-                                  OGRGeometry *poSpatialFilter,
-                                  const char *pszDialect );
-  virtual void        ReleaseResultSet( OGRLayer * poResultsSet );
-
-  int TestCapability( const char * );
-
-  Geodatabase* GetGDB() { return m_pGeodatabase; }
-  bool         GetUpdate() { return m_bUpdate; }
-  FGdbDatabaseConnection* GetConnection() { return m_pConnection; }
-  
-  GDALDriver* GetOpenFileGDBDrv() { return m_poOpenFileGDBDrv; }
-  int         HasSelectLayers() { return m_oSetSelectLayers.size() != 0; }
-  
-  int         Close(int bCloseGeodatabase = FALSE);
-  int         ReOpen();
-  
-  
-  int         HasPerLayerCopyingForTransaction();
-  void        SetPerLayerCopyingForTransaction(int bFlag) { bPerLayerCopyingForTransaction = bFlag; }
-  void        SetSymlinkFlagOnAllLayers();
-
-  /*
-  protected:
-
-  void EnumerateSpatialTables();
-  void OpenSpatialTable( const char* pszTableName );
-  */
-protected:
-  bool LoadLayers(const std::wstring & parent);
-  bool OpenFGDBTables(const std::wstring &type,
-                      const std::vector<std::wstring> &layers);
-
-  FGdbDriver* m_poDriver;
-  FGdbDatabaseConnection* m_pConnection;
-  std::vector <FGdbLayer*> m_layers;
-  Geodatabase* m_pGeodatabase;
-  bool m_bUpdate;
-  GDALDriver* m_poOpenFileGDBDrv;
-};
-
-/************************************************************************/
-/*                              FGdbDriver                                */
-/************************************************************************/
-
-class FGdbDatabaseConnection
-{
-public:
-    FGdbDatabaseConnection(CPLString osName, Geodatabase* pGeodatabase) :
-        m_osName(osName), m_pGeodatabase(pGeodatabase), m_nRefCount(1), m_bLocked(FALSE),
-        m_bFIDHackInProgress(FALSE) {}
-
-    CPLString    m_osName;
-    Geodatabase* m_pGeodatabase;
-    int          m_nRefCount;
-    int          m_bLocked;
-    int          m_bFIDHackInProgress;
-    
-    Geodatabase* GetGDB() { return m_pGeodatabase; }
-    void         SetLocked(int bLockedIn) { m_bLocked = bLockedIn; }
-    int          GetRefCount() const { return m_nRefCount; }
-    int          IsLocked() const { return m_bLocked; }
-    
-    int          IsFIDHackInProgress() const { return m_bFIDHackInProgress; }
-    void         SetFIDHackInProgress(int bFlag) { m_bFIDHackInProgress = bFlag; }
-    int          OpenGeodatabase(const char* pszOveriddenName);
-    void         CloseGeodatabase();
-};
-
-class FGdbDriver : public OGRSFDriver, public IOGRTransactionBehaviour
-{
-  std::map<CPLString, FGdbDatabaseConnection*> oMapConnections;
-  CPLMutex* hMutex;
-
-public:
-  FGdbDriver();
-  virtual ~FGdbDriver();
-
-  virtual const char *GetName();
-  virtual OGRDataSource *Open( const char *, int );
-  virtual int TestCapability( const char * );
-  virtual OGRDataSource *CreateDataSource( const char *pszName, char ** = NULL);
-  virtual OGRErr DeleteDataSource( const char *pszDataSource );
-
-  /* From IOGRTransactionBehaviour */
-  virtual OGRErr StartTransaction(OGRDataSource*& poDSInOut, int& bOutHasReopenedDS);
-  virtual OGRErr CommitTransaction(OGRDataSource*& poDSInOut, int& bOutHasReopenedDS);
-  virtual OGRErr RollbackTransaction(OGRDataSource*& poDSInOut, int& bOutHasReopenedDS);
-
-  void Release(const char* pszName);
-  CPLMutex* GetMutex() { return hMutex; }
-
-private:
-
-};
-
-CPL_C_START
-void CPL_DLL RegisterOGRFileGDB();
-CPL_C_END
-
-#endif /* ndef _OGR_PG_H_INCLUDED */
-
-
+/******************************************************************************
+* $Id$
+*
+* Project:  OpenGIS Simple Features Reference Implementation
+* Purpose:  Standard includes and class definitions ArcObjects OGR driver.
+* Author:   Ragi Yaser Burhum, ragi@burhum.com
+*
+******************************************************************************
+* Copyright (c) 2009, Ragi Yaser Burhum
+ * Copyright (c) 2011-2014, Even Rouault <even dot rouault at mines-paris dot org>
+*
+* Permission is hereby granted, free of charge, to any person obtaining a
+* copy of this software and associated documentation files (the "Software"),
+* to deal in the Software without restriction, including without limitation
+* the rights to use, copy, modify, merge, publish, distribute, sublicense,
+* and/or sell copies of the Software, and to permit persons to whom the
+* Software is furnished to do so, subject to the following conditions:
+*
+* The above copyright notice and this permission notice shall be included
+* in all copies or substantial portions of the Software.
+*
+* THE SOFTWARE IS PROVIDED "AS IS", WITHOUT WARRANTY OF ANY KIND, EXPRESS
+* OR IMPLIED, INCLUDING BUT NOT LIMITED TO THE WARRANTIES OF MERCHANTABILITY,
+* FITNESS FOR A PARTICULAR PURPOSE AND NONINFRINGEMENT. IN NO EVENT SHALL
+* THE AUTHORS OR COPYRIGHT HOLDERS BE LIABLE FOR ANY CLAIM, DAMAGES OR OTHER
+* LIABILITY, WHETHER IN AN ACTION OF CONTRACT, TORT OR OTHERWISE, ARISING
+* FROM, OUT OF OR IN CONNECTION WITH THE SOFTWARE OR THE USE OR OTHER
+* DEALINGS IN THE SOFTWARE.
+****************************************************************************/
+
+#ifndef _OGR_FGDB_H_INCLUDED
+#define _OGR_FGDB_H_INCLUDED
+
+#include <vector>
+#include <set>
+#include "ogrsf_frmts.h"
+#include "ogremulatedtransaction.h"
+
+/* GDAL string utilities */
+#include "cpl_string.h"
+
+/* GDAL XML handler */
+#include "cpl_minixml.h"
+
+/* FGDB API headers */
+#include "FileGDBAPI.h"
+
+/* Workaround needed for Linux, at least for FileGDB API 1.1 (#4455) */
+#if defined(__linux__)
+#define EXTENT_WORKAROUND
+#endif
+
+/************************************************************************
+* Default layer creation options
+*/
+
+#define FGDB_FEATURE_DATASET "";
+#define FGDB_GEOMETRY_NAME "SHAPE"
+#define FGDB_OID_NAME "OBJECTID"
+
+
+/* The ESRI FGDB API namespace */
+using namespace FileGDBAPI;
+
+class FGdbDriver;
+
+/************************************************************************/
+/*                           FGdbBaseLayer                              */
+/************************************************************************/
+
+class FGdbBaseLayer : public OGRLayer
+{
+protected:
+
+  FGdbBaseLayer();
+  virtual ~FGdbBaseLayer();
+
+  OGRFeatureDefn* m_pFeatureDefn;
+  OGRSpatialReference* m_pSRS;
+
+  EnumRows*    m_pEnumRows;
+
+  std::vector<std::wstring> m_vOGRFieldToESRIField; //OGR Field Index to ESRI Field Name Mapping
+  std::vector<std::string> m_vOGRFieldToESRIFieldType; //OGR Field Index to ESRI Field Type Mapping
+
+  bool  m_supressColumnMappingError;
+  bool  m_forceMulti;
+
+  bool OGRFeatureFromGdbRow(Row* pRow, OGRFeature** ppFeature);
+  
+  virtual void       CloseGDBObjects();
+
+public:
+          virtual OGRFeature* GetNextFeature();
+};
+
+/************************************************************************/
+/*                            FGdbLayer                                 */
+/************************************************************************/
+
+class FGdbDataSource;
+
+class FGdbLayer : public FGdbBaseLayer
+{
+  friend class FGdbDataSource;
+
+  int                 m_bBulkLoadAllowed;
+  int                 m_bBulkLoadInProgress;
+
+  virtual void        CloseGDBObjects();
+  int                 EditIndexesForFIDHack(const char* pszRadixTablename);
+  int                 EditGDBTablX(const CPLString& osGDBTablX,
+                                   const CPLString& osNewGDBTablX);
+  int                 EditATXOrSPX(const CPLString& osIndex);
+  int                 EditATXOrSPX(VSILFILE* fp, int nDepth);
+
+  void                StartBulkLoad();
+  void                EndBulkLoad();
+
+#ifdef EXTENT_WORKAROUND
+  bool                m_bLayerJustCreated;
+  OGREnvelope         sLayerEnvelope;
+  bool                m_bLayerEnvelopeValid;
+  void                WorkAroundExtentProblem();
+  bool                UpdateRowWithGeometry(Row& row, OGRGeometry* poGeom);
+#endif
+
+  std::vector<ByteArray*> m_apoByteArrays;
+  OGRErr              PopulateRowWithFeature( Row& row, OGRFeature *poFeature );
+  OGRErr              GetRow( EnumRows& enumRows, Row& row, GIntBig nFID );
+
+  char              **m_papszOptions;
+  
+  int                 m_bCreateMultipatch;
+
+  std::map<int,int>   m_oMapOGRFIDToFGDBFID;
+  std::map<int,int>   m_oMapFGDBFIDToOGRFID;
+  int                 m_nResyncThreshold;
+  void                ResyncIDs();
+  
+  int                 m_bSymlinkFlag;
+  int                 CreateRealCopy();
+
+  char*               CreateFieldDefn(OGRFieldDefn& oField,
+                                      int bApproxOK,
+                                      std::string& fieldname_clean,
+                                      std::string& gdbFieldType);
+
+public:
+
+  FGdbLayer();
+  virtual ~FGdbLayer();
+
+  // Internal used by FGDB driver */
+  bool Initialize(FGdbDataSource* pParentDataSource, Table* pTable, std::wstring wstrTablePath, std::wstring wstrType);
+  bool Create(FGdbDataSource* pParentDataSource, const char * pszLayerName, OGRSpatialReference *poSRS, OGRwkbGeometryType eType, char ** papszOptions);
+  bool CreateFeatureDataset(FGdbDataSource* pParentDataSource, std::string feature_dataset_name, OGRSpatialReference* poSRS, char** papszOptions );
+
+  // virtual const char *GetName();
+  virtual const char* GetFIDColumn() { return m_strOIDFieldName.c_str(); }
+
+  virtual void        ResetReading();
+  virtual OGRFeature* GetNextFeature();
+  virtual OGRFeature* GetFeature( GIntBig nFeatureId );
+
+  Table* GetTable() { return m_pTable; }
+
+  std::wstring GetTablePath() const { return m_wstrTablePath; }
+  std::wstring GetType() const { return m_wstrType; }
+
+  virtual OGRErr      CreateField( OGRFieldDefn *poField, int bApproxOK );
+  virtual OGRErr      DeleteField( int iFieldToDelete );
+#ifdef AlterFieldDefn_implemented_but_not_working
+  virtual OGRErr      AlterFieldDefn( int iFieldToAlter, OGRFieldDefn* poNewFieldDefn, int nFlags );
+#endif
+
+  virtual OGRErr      ICreateFeature( OGRFeature *poFeature );
+  virtual OGRErr      ISetFeature( OGRFeature *poFeature );
+  virtual OGRErr      DeleteFeature( GIntBig nFID );
+
+  virtual OGRErr      GetExtent( OGREnvelope *psExtent, int bForce );
+  virtual GIntBig     GetFeatureCount( int bForce );
+  virtual OGRErr      SetAttributeFilter( const char *pszQuery );
+  virtual void 	      SetSpatialFilterRect (double dfMinX, double dfMinY, double dfMaxX, double dfMaxY);
+  virtual void        SetSpatialFilter( OGRGeometry * );
+
+//  virtual OGRErr        StartTransaction( );
+//  virtual OGRErr        CommitTransaction( );
+//  virtual OGRErr        RollbackTransaction( );
+
+  OGRFeatureDefn *    GetLayerDefn() { return m_pFeatureDefn; }
+
+  virtual int         TestCapability( const char * );
+
+  // Access the XML directly. The 2 following methods are not currently used by the driver, but
+  // can be used by external code for specific purposes.
+  OGRErr              GetLayerXML ( char **poXml );
+  OGRErr              GetLayerMetadataXML ( char **poXmlMeta );
+  
+  void                SetSymlinkFlag() { m_bSymlinkFlag = TRUE; }
+  
+  virtual const char* GetMetadataItem(const char* pszName, const char* pszDomain);
+  
+protected:
+
+  bool GDBToOGRFields(CPLXMLNode* psFields);  
+  bool ParseGeometryDef(CPLXMLNode* psGeometryDef);
+  bool ParseSpatialReference(CPLXMLNode* psSpatialRefNode, std::string* pOutWkt,
+                             std::string* pOutWKID, std::string* pOutLatestWKID);
+
+  FGdbDataSource* m_pDS;
+  Table* m_pTable;
+
+  std::string m_strName; //contains underlying FGDB table name (not catalog name)
+
+  std::string m_strOIDFieldName;
+  std::string m_strShapeFieldName;
+
+  std::wstring m_wstrTablePath;
+  std::wstring m_wstrType; // the type: "Table" or "Feature Class"
+
+  std::wstring m_wstrSubfields;
+  std::wstring m_wstrWhereClause;
+  OGRGeometry* m_pOGRFilterGeometry;
+
+  bool        m_bFilterDirty; //optimization to avoid multiple calls to search until necessary
+
+  bool  m_bLaunderReservedKeywords;
+
+};
+
+/************************************************************************/
+/*                         FGdbResultLayer                              */
+/************************************************************************/
+
+class FGdbResultLayer : public FGdbBaseLayer
+{
+public:
+
+  FGdbResultLayer(FGdbDataSource* pParentDataSource, const char* pszStatement, EnumRows* pEnumRows);
+  virtual ~FGdbResultLayer();
+
+  virtual void        ResetReading();
+
+  OGRFeatureDefn *    GetLayerDefn() { return m_pFeatureDefn; }
+
+  virtual int         TestCapability( const char * );
+
+protected:
+
+  FGdbDataSource* m_pDS;
+  CPLString       osSQL;
+};
+
+/************************************************************************/
+/*                           FGdbDataSource                            */
+/************************************************************************/
+
+class FGdbDatabaseConnection;
+
+class FGdbDataSource : public OGRDataSource
+{
+  CPLString             m_osFSName;
+  CPLString             m_osPublicName;
+  std::set<OGRLayer*>   m_oSetSelectLayers;
+
+  int        FixIndexes();
+  int        bPerLayerCopyingForTransaction;
+
+public:
+  FGdbDataSource(FGdbDriver* poDriver, FGdbDatabaseConnection* pConnection);
+  virtual ~FGdbDataSource();
+
+  int         Open(const char* pszFSName, int bUpdate,
+                   const char* pszPublicName);
+
+  const char* GetName() { return m_osPublicName.c_str(); }
+  const char* GetFSName() { return m_osFSName.c_str(); }
+
+  int         GetLayerCount() { return static_cast<int>(m_layers.size()); }
+
+  OGRLayer*   GetLayer( int );
+
+  virtual OGRLayer* ICreateLayer( const char *, OGRSpatialReference* = NULL, OGRwkbGeometryType = wkbUnknown, char** = NULL );
+
+  virtual OGRErr DeleteLayer( int );
+
+  virtual OGRLayer *  ExecuteSQL( const char *pszSQLCommand,
+                                  OGRGeometry *poSpatialFilter,
+                                  const char *pszDialect );
+  virtual void        ReleaseResultSet( OGRLayer * poResultsSet );
+
+  int TestCapability( const char * );
+
+  Geodatabase* GetGDB() { return m_pGeodatabase; }
+  bool         GetUpdate() { return m_bUpdate; }
+  FGdbDatabaseConnection* GetConnection() { return m_pConnection; }
+  
+  GDALDriver* GetOpenFileGDBDrv() { return m_poOpenFileGDBDrv; }
+  int         HasSelectLayers() { return m_oSetSelectLayers.size() != 0; }
+  
+  int         Close(int bCloseGeodatabase = FALSE);
+  int         ReOpen();
+  
+  
+  int         HasPerLayerCopyingForTransaction();
+  void        SetPerLayerCopyingForTransaction(int bFlag) { bPerLayerCopyingForTransaction = bFlag; }
+  void        SetSymlinkFlagOnAllLayers();
+
+  /*
+  protected:
+
+  void EnumerateSpatialTables();
+  void OpenSpatialTable( const char* pszTableName );
+  */
+protected:
+  bool LoadLayers(const std::wstring & parent);
+  bool OpenFGDBTables(const std::wstring &type,
+                      const std::vector<std::wstring> &layers);
+
+  FGdbDriver* m_poDriver;
+  FGdbDatabaseConnection* m_pConnection;
+  std::vector <FGdbLayer*> m_layers;
+  Geodatabase* m_pGeodatabase;
+  bool m_bUpdate;
+  GDALDriver* m_poOpenFileGDBDrv;
+};
+
+/************************************************************************/
+/*                              FGdbDriver                                */
+/************************************************************************/
+
+class FGdbDatabaseConnection
+{
+public:
+    FGdbDatabaseConnection(CPLString osName, Geodatabase* pGeodatabase) :
+        m_osName(osName), m_pGeodatabase(pGeodatabase), m_nRefCount(1), m_bLocked(FALSE),
+        m_bFIDHackInProgress(FALSE) {}
+
+    CPLString    m_osName;
+    Geodatabase* m_pGeodatabase;
+    int          m_nRefCount;
+    int          m_bLocked;
+    int          m_bFIDHackInProgress;
+    
+    Geodatabase* GetGDB() { return m_pGeodatabase; }
+    void         SetLocked(int bLockedIn) { m_bLocked = bLockedIn; }
+    int          GetRefCount() const { return m_nRefCount; }
+    int          IsLocked() const { return m_bLocked; }
+    
+    int          IsFIDHackInProgress() const { return m_bFIDHackInProgress; }
+    void         SetFIDHackInProgress(int bFlag) { m_bFIDHackInProgress = bFlag; }
+    int          OpenGeodatabase(const char* pszOveriddenName);
+    void         CloseGeodatabase();
+};
+
+class FGdbDriver : public OGRSFDriver, public IOGRTransactionBehaviour
+{
+  std::map<CPLString, FGdbDatabaseConnection*> oMapConnections;
+  CPLMutex* hMutex;
+
+public:
+  FGdbDriver();
+  virtual ~FGdbDriver();
+
+  virtual const char *GetName();
+  virtual OGRDataSource *Open( const char *, int );
+  virtual int TestCapability( const char * );
+  virtual OGRDataSource *CreateDataSource( const char *pszName, char ** = NULL);
+  virtual OGRErr DeleteDataSource( const char *pszDataSource );
+
+  /* From IOGRTransactionBehaviour */
+  virtual OGRErr StartTransaction(OGRDataSource*& poDSInOut, int& bOutHasReopenedDS);
+  virtual OGRErr CommitTransaction(OGRDataSource*& poDSInOut, int& bOutHasReopenedDS);
+  virtual OGRErr RollbackTransaction(OGRDataSource*& poDSInOut, int& bOutHasReopenedDS);
+
+  void Release(const char* pszName);
+  CPLMutex* GetMutex() { return hMutex; }
+
+private:
+
+};
+
+CPL_C_START
+void CPL_DLL RegisterOGRFileGDB();
+CPL_C_END
+
+#endif /* ndef _OGR_PG_H_INCLUDED */
+
+