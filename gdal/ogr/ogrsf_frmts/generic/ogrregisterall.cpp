/******************************************************************************
 * $Id$
 *
 * Project:  OpenGIS Simple Features Reference Implementation
 * Purpose:  Function to register all known OGR drivers.
 * Author:   Frank Warmerdam, warmerdam@pobox.com
 *
 ******************************************************************************
 * Copyright (c) 1999,  Les Technologies SoftMap Inc.
 * Copyright (c) 2007-2014, Even Rouault <even dot rouault at mines-paris dot org>
 *
 * Permission is hereby granted, free of charge, to any person obtaining a
 * copy of this software and associated documentation files (the "Software"),
 * to deal in the Software without restriction, including without limitation
 * the rights to use, copy, modify, merge, publish, distribute, sublicense,
 * and/or sell copies of the Software, and to permit persons to whom the
 * Software is furnished to do so, subject to the following conditions:
 *
 * The above copyright notice and this permission notice shall be included
 * in all copies or substantial portions of the Software.
 *
 * THE SOFTWARE IS PROVIDED "AS IS", WITHOUT WARRANTY OF ANY KIND, EXPRESS
 * OR IMPLIED, INCLUDING BUT NOT LIMITED TO THE WARRANTIES OF MERCHANTABILITY,
 * FITNESS FOR A PARTICULAR PURPOSE AND NONINFRINGEMENT. IN NO EVENT SHALL
 * THE AUTHORS OR COPYRIGHT HOLDERS BE LIABLE FOR ANY CLAIM, DAMAGES OR OTHER
 * LIABILITY, WHETHER IN AN ACTION OF CONTRACT, TORT OR OTHERWISE, ARISING
 * FROM, OUT OF OR IN CONNECTION WITH THE SOFTWARE OR THE USE OR OTHER
 * DEALINGS IN THE SOFTWARE.
 ****************************************************************************/

#include "ogrsf_frmts.h"

CPL_CVSID("$Id$");

/************************************************************************/
/*                           OGRRegisterAll()                           */
/************************************************************************/

void OGRRegisterAll()
{
    GDALAllRegister();
}

void OGRRegisterAllInternal()
{

#ifdef SHAPE_ENABLED
    RegisterOGRShape();
#endif
#ifdef TAB_ENABLED
    RegisterOGRTAB();
#endif
#ifdef NTF_ENABLED
    RegisterOGRNTF();
#endif
#ifdef SDTS_ENABLED
    RegisterOGRSDTS();
#endif
#ifdef S57_ENABLED
    RegisterOGRS57();
#endif
#ifdef DGN_ENABLED
    RegisterOGRDGN();
#endif
#ifdef VRT_ENABLED
    RegisterOGRVRT();
#endif
#ifdef REC_ENABLED
    RegisterOGRREC();
#endif
#ifdef MEM_ENABLED
    RegisterOGRMEM();
#endif
#ifdef BNA_ENABLED
    RegisterOGRBNA();
#endif
#ifdef CSV_ENABLED
    RegisterOGRCSV();
#endif
#ifdef NAS_ENABLED
    RegisterOGRNAS();
#endif
#ifdef GML_ENABLED
    RegisterOGRGML();
#endif
#ifdef GPX_ENABLED
    RegisterOGRGPX();
#endif
#ifdef LIBKML_ENABLED
    RegisterOGRLIBKML();
#endif
#ifdef KML_ENABLED
    RegisterOGRKML();
#endif
#ifdef GEOJSON_ENABLED
    RegisterOGRGeoJSON();
#endif
#ifdef ILI_ENABLED
    RegisterOGRILI1();
    RegisterOGRILI2();
#endif
#ifdef GMT_ENABLED
    RegisterOGRGMT();
#endif
#ifdef SQLITE_ENABLED
    RegisterOGRGeoPackage();
    RegisterOGRSQLite();
#endif
#ifdef DODS_ENABLED
    RegisterOGRDODS();
#endif
#ifdef ODBC_ENABLED
    RegisterOGRODBC();
#endif
#ifdef WASP_ENABLED
    RegisterOGRWAsP();
#endif

/* Register before PGeo and Geomedia drivers */
/* that don't work well on Linux */
#ifdef MDB_ENABLED
    RegisterOGRMDB();
#endif

#ifdef PGEO_ENABLED
    RegisterOGRPGeo();
#endif
#ifdef MSSQLSPATIAL_ENABLED
    RegisterOGRMSSQLSpatial();
#endif 
#ifdef OGDI_ENABLED
    RegisterOGROGDI();
#endif
#ifdef PG_ENABLED
    RegisterOGRPG();
#endif
#ifdef MYSQL_ENABLED
    RegisterOGRMySQL();
#endif
#ifdef OCI_ENABLED
    RegisterOGROCI();
#endif
#ifdef INGRES_ENABLED
    RegisterOGRIngres();
#endif
#ifdef SDE_ENABLED
    RegisterOGRSDE();
#endif
/* Register OpenFileGDB before FGDB as it is more capable for read-only */
#ifdef OPENFILEGDB_ENABLED
    RegisterOGROpenFileGDB();
#endif
#ifdef FGDB_ENABLED
    RegisterOGRFileGDB();
#endif
#ifdef XPLANE_ENABLED
    RegisterOGRXPlane();
#endif
#ifdef DWGDIRECT_ENABLED
    RegisterOGRDXFDWG();
#endif
#ifdef DXF_ENABLED
    RegisterOGRDXF();
#endif
#ifdef GRASS_ENABLED
    RegisterOGRGRASS();
#endif
#ifdef FME_ENABLED
    RegisterOGRFME();
#endif
#ifdef IDB_ENABLED
    RegisterOGRIDB();
#endif
#ifdef GEOCONCEPT_ENABLED
    RegisterOGRGeoconcept();
#endif
#ifdef GEORSS_ENABLED
    RegisterOGRGeoRSS();
#endif
#ifdef GTM_ENABLED
    RegisterOGRGTM();
#endif
#ifdef VFK_ENABLED
    RegisterOGRVFK();
#endif
#ifdef PGDUMP_ENABLED
    RegisterOGRPGDump();
#endif
#ifdef OSM_ENABLED
    /* Register before GPSBabel, that could recognize .osm file too */
    RegisterOGROSM();
#endif
#ifdef GPSBABEL_ENABLED
    RegisterOGRGPSBabel();
#endif
#ifdef SUA_ENABLED
    RegisterOGRSUA();
#endif
#ifdef OPENAIR_ENABLED
    RegisterOGROpenAir();
#endif
#ifdef PDS_ENABLED
    RegisterOGRPDS();
#endif
#ifdef WFS_ENABLED
    RegisterOGRWFS();
#endif
#ifdef SOSI_ENABLED 
    RegisterOGRSOSI(); 
#endif
#ifdef HTF_ENABLED
    RegisterOGRHTF();
#endif
#ifdef AERONAVFAA_ENABLED
    RegisterOGRAeronavFAA();
#endif
#ifdef GEOMEDIA_ENABLED
    RegisterOGRGeomedia();
#endif
#ifdef EDIGEO_ENABLED
    RegisterOGREDIGEO();
#endif
#ifdef GFT_ENABLED
    RegisterOGRGFT();
#endif
#ifdef GME_ENABLED
    RegisterOGRGME();
#endif
#ifdef SVG_ENABLED
    RegisterOGRSVG();
#endif
#ifdef COUCHDB_ENABLED
    RegisterOGRCouchDB();
#endif
#ifdef IDRISI_ENABLED
    RegisterOGRIdrisi();
#endif
#ifdef ARCGEN_ENABLED
    RegisterOGRARCGEN();
#endif
#ifdef SEGUKOOA_ENABLED
    RegisterOGRSEGUKOOA();
#endif
#ifdef SEGY_ENABLED
    RegisterOGRSEGY();
#endif
#ifdef FREEXL_ENABLED
    RegisterOGRXLS();
#endif
#ifdef ODS_ENABLED
    RegisterOGRODS();
#endif
#ifdef XLSX_ENABLED
    RegisterOGRXLSX();
#endif
#ifdef ELASTIC_ENABLED
    RegisterOGRElastic();
#endif
#ifdef WALK_ENABLED
    RegisterOGRWalk();
#endif
#ifdef CARTODB_ENABLED
    RegisterOGRCartoDB();
#endif
#ifdef SXF_ENABLED
    RegisterOGRSXF();
#endif
<<<<<<< HEAD

/* Put TIGER and AVCBIN at end since they need poOpenInfo->GetSiblingFiles() */
#ifdef TIGER_ENABLED
    RegisterOGRTiger();
#endif
#ifdef AVCBIN_ENABLED
    RegisterOGRAVCBin();
    RegisterOGRAVCE00();
#endif

=======
#ifdef SELAFIN_ENABLED
    RegisterOGRSelafin();
#endif
>>>>>>> 280f1cb9
} /* OGRRegisterAll */<|MERGE_RESOLUTION|>--- conflicted
+++ resolved
@@ -265,7 +265,9 @@
 #ifdef SXF_ENABLED
     RegisterOGRSXF();
 #endif
-<<<<<<< HEAD
+#ifdef SELAFIN_ENABLED
+    RegisterOGRSelafin();
+#endif
 
 /* Put TIGER and AVCBIN at end since they need poOpenInfo->GetSiblingFiles() */
 #ifdef TIGER_ENABLED
@@ -276,9 +278,4 @@
     RegisterOGRAVCE00();
 #endif
 
-=======
-#ifdef SELAFIN_ENABLED
-    RegisterOGRSelafin();
-#endif
->>>>>>> 280f1cb9
 } /* OGRRegisterAll */