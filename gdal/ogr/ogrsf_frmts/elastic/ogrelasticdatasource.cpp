/******************************************************************************
 * $Id: ogrelasticdatasource.cpp 30140 2015-09-05 18:56:17Z rouault $
 *
 * Project:  ElasticSearch Translator
 * Purpose:
 * Author:
 *
 ******************************************************************************
 * Copyright (c) 2011, Adam Estrada
 * Copyright (c) 2012, Even Rouault <even dot rouault at mines-paris dot org>
 *
 * Permission is hereby granted, free of charge, to any person obtaining a
 * copy of this software and associated documentation files (the "Software"),
 * to deal in the Software without restriction, including without limitation
 * the rights to use, copy, modify, merge, publish, distribute, sublicense,
 * and/or sell copies of the Software, and to permit persons to whom the
 * Software is furnished to do so, subject to the following conditions:
 *
 * The above copyright notice and this permission notice shall be included
 * in all copies or substantial portions of the Software.
 *
 * THE SOFTWARE IS PROVIDED "AS IS", WITHOUT WARRANTY OF ANY KIND, EXPRESS
 * OR IMPLIED, INCLUDING BUT NOT LIMITED TO THE WARRANTIES OF MERCHANTABILITY,
 * FITNESS FOR A PARTICULAR PURPOSE AND NONINFRINGEMENT. IN NO EVENT SHALL
 * THE AUTHORS OR COPYRIGHT HOLDERS BE LIABLE FOR ANY CLAIM, DAMAGES OR OTHER
 * LIABILITY, WHETHER IN AN ACTION OF CONTRACT, TORT OR OTHERWISE, ARISING
 * FROM, OUT OF OR IN CONNECTION WITH THE SOFTWARE OR THE USE OR OTHER
 * DEALINGS IN THE SOFTWARE.
 ****************************************************************************/

// What was this supposed to do?
// #pragma warning( disable : 4251 )

#include "ogr_elastic.h"
#include "cpl_conv.h"
#include "cpl_string.h"
#include "cpl_csv.h"
#include "cpl_http.h"

CPL_CVSID("$Id: ogrelasticdatasource.cpp 30140 2015-09-05 18:56:17Z rouault $");

/************************************************************************/
/*                        OGRElasticDataSource()                        */
/************************************************************************/

OGRElasticDataSource::OGRElasticDataSource() {
    m_papoLayers = NULL;
    m_nLayers = 0;
    m_pszName = NULL;
    m_pszMapping = NULL;
    m_pszWriteMap = NULL;
    m_bOverwrite = FALSE;
    m_nBulkUpload = 0;
    m_nBatchSize = 100;
    m_nFeatureCountToEstablishFeatureDefn = 100;
    m_bJSonField = FALSE;
    m_bFlattenNestedAttributes = TRUE;

    const char* pszWriteMapIn = CPLGetConfigOption("ES_WRITEMAP", NULL);
    if (pszWriteMapIn != NULL) {
        m_pszWriteMap = CPLStrdup(pszWriteMapIn);
    }
}

/************************************************************************/
/*                       ~OGRElasticDataSource()                        */
/************************************************************************/

OGRElasticDataSource::~OGRElasticDataSource() {
    for (int i = 0; i < m_nLayers; i++)
        delete m_papoLayers[i];
    CPLFree(m_papoLayers);
    CPLFree(m_pszName);
    CPLFree(m_pszMapping);
    CPLFree(m_pszWriteMap);
}

/************************************************************************/
/*                           TestCapability()                           */
/************************************************************************/

int OGRElasticDataSource::TestCapability(const char * pszCap) {
    if (EQUAL(pszCap, ODsCCreateLayer) ||
        EQUAL(pszCap, ODsCDeleteLayer) ||
        EQUAL(pszCap, ODsCCreateGeomFieldAfterCreateLayer) )
        return TRUE;
    else
        return FALSE;
}

/************************************************************************/
/*                              GetLayer()                              */
/************************************************************************/

OGRLayer *OGRElasticDataSource::GetLayer(int iLayer) {
    if (iLayer < 0 || iLayer >= m_nLayers)
        return NULL;
    else
        return m_papoLayers[iLayer];
}

/************************************************************************/
/*                            DeleteLayer()                             */
/************************************************************************/

OGRErr OGRElasticDataSource::DeleteLayer( int iLayer )

{
    if( eAccess != GA_Update )
    {
        CPLError(CE_Failure, CPLE_AppDefined, "Dataset opened in read-only mode");
        return OGRERR_FAILURE;
    }

    if( iLayer < 0 || iLayer >= m_nLayers )
        return OGRERR_FAILURE;

/* -------------------------------------------------------------------- */
/*      Blow away our OGR structures related to the layer.  This is     */
/*      pretty dangerous if anything has a reference to this layer!     */
/* -------------------------------------------------------------------- */
    CPLString osLayerName = m_papoLayers[iLayer]->GetName();
    CPLString osIndex = m_papoLayers[iLayer]->GetIndexName();
    CPLString osMapping = m_papoLayers[iLayer]->GetMappingName();
    
    CPLDebug( "ES", "DeleteLayer(%s)", osLayerName.c_str() );

    delete m_papoLayers[iLayer];
    memmove(m_papoLayers + iLayer, m_papoLayers + iLayer + 1,
            (m_nLayers - 1 - iLayer) * sizeof(OGRLayer*));
    m_nLayers --;
    
    Delete(CPLSPrintf("%s/%s/_mapping/%s",
                      GetURL(), osIndex.c_str(), osMapping.c_str()));
    
    return OGRERR_NONE;
}

/************************************************************************/
/*                           ICreateLayer()                             */
/************************************************************************/

OGRLayer * OGRElasticDataSource::ICreateLayer(const char * pszLayerName,
                                              OGRSpatialReference *poSRS,
                                              OGRwkbGeometryType eGType,
                                              char ** papszOptions)
{
    if( eAccess != GA_Update )
    {
        CPLError(CE_Failure, CPLE_AppDefined, "Dataset opened in read-only mode");
        return NULL;
    }

    CPLString osLaunderedName(pszLayerName);

    const char* pszIndexName = CSLFetchNameValue(papszOptions, "INDEX_NAME");
    if( pszIndexName != NULL )
        osLaunderedName = pszIndexName;

    for(size_t i=0;i<osLaunderedName.size();i++)
    {
        if( osLaunderedName[i] >= 'A' && osLaunderedName[i] <= 'Z' )
            osLaunderedName[i] += 'a' - 'A';
        else if( osLaunderedName[i] == '/' || osLaunderedName[i] == '?' )
            osLaunderedName[i] = '_';
    }
    if( strcmp(osLaunderedName.c_str(), pszLayerName) != 0 )
        CPLDebug("ES", "Laundered layer name to %s", osLaunderedName.c_str());

    // Backup error state
    CPLErr eLastErrorType = CPLGetLastErrorType();
    CPLErrorNum nLastErrorNo = CPLGetLastErrorNo();
    CPLString osLastErrorMsg = CPLGetLastErrorMsg();

    // Check if the index exists
    int bIndexExists = FALSE;
    CPLPushErrorHandler(CPLQuietErrorHandler);
    CPLHTTPResult* psResult = CPLHTTPFetch(CPLSPrintf("%s/%s",
                                           GetURL(), osLaunderedName.c_str()), NULL);
    CPLPopErrorHandler();
    if (psResult) {
        bIndexExists = (psResult->pszErrBuf == NULL);
        CPLHTTPDestroyResult(psResult);
    }

    const char* m_pszMappingName = CSLFetchNameValueDef(papszOptions,
                                        "MAPPING_NAME", "FeatureCollection");

    int bMappingExists = FALSE;
    if( bIndexExists )
    {
        CPLPushErrorHandler(CPLQuietErrorHandler);
        CPLHTTPResult* psResult = CPLHTTPFetch(CPLSPrintf("%s/%s/_mapping/%s",
                        GetURL(), osLaunderedName.c_str(), m_pszMappingName), NULL);
        CPLPopErrorHandler();
        bMappingExists = psResult != NULL && psResult->pabyData != NULL &&
                         !EQUALN((const char*)psResult->pabyData, "{}", 2);
        CPLHTTPDestroyResult(psResult);
    }
    
    // Restore error state
    CPLErrorSetState( eLastErrorType, nLastErrorNo, osLastErrorMsg );

    if( m_bOverwrite || CSLFetchBoolean(papszOptions, "OVERWRITE", FALSE) )
    {
        if( bMappingExists )
        {
            Delete(CPLSPrintf("%s/%s/_mapping/%s",
                              GetURL(), osLaunderedName.c_str(), m_pszMappingName));
        }
    }
    else if( bMappingExists )
    {
        CPLError(CE_Failure, CPLE_AppDefined, "%s/%s already exists",
                 osLaunderedName.c_str(), m_pszMappingName);
        return NULL;
    }

    // Create the index
    if( !bIndexExists )
    {
        if( !UploadFile(CPLSPrintf("%s/%s", GetURL(), osLaunderedName.c_str()), "") )
            return NULL;
    }

    // If we have a user specified mapping, then go ahead and update it now
    const char* pszLayerMapping = CSLFetchNameValueDef(papszOptions, "MAPPING", m_pszMapping);
    if (pszLayerMapping != NULL) {
        CPLString osLayerMapping;
        if( strchr(pszLayerMapping, '{') == NULL )
        {
            VSILFILE* fp = VSIFOpenL(pszLayerMapping, "rb");
            if( fp )
            {
                GByte* pabyRet = NULL;
                VSIIngestFile( fp, pszLayerMapping, &pabyRet, NULL, -1);
                if( pabyRet )
                {
                    osLayerMapping = (char*)pabyRet;
                    pszLayerMapping = osLayerMapping.c_str();
                    VSIFree(pabyRet);
                }
                VSIFCloseL(fp);
            }
        }
        
        if( !UploadFile(CPLSPrintf("%s/%s/%s/_mapping",
                            GetURL(), osLaunderedName.c_str(), m_pszMappingName),
                        pszLayerMapping) )
        {
            return NULL;
        }
    }
    
    OGRElasticLayer* poLayer = new OGRElasticLayer(osLaunderedName.c_str(),
                                                   osLaunderedName.c_str(),
                                                   m_pszMappingName,
                                                   this, papszOptions);
    m_nLayers++;
    m_papoLayers = (OGRElasticLayer **) CPLRealloc(m_papoLayers, m_nLayers * sizeof (OGRElasticLayer*));
    m_papoLayers[m_nLayers - 1] = poLayer;

    poLayer->FinalizeFeatureDefn(FALSE);
    
    if( eGType != wkbNone )
    {
        const char* pszGeometryName = CSLFetchNameValueDef(papszOptions, "GEOMETRY_NAME", "geometry");
        OGRGeomFieldDefn oFieldDefn(pszGeometryName, eGType);
        oFieldDefn.SetSpatialRef(poSRS);
        poLayer->CreateGeomField(&oFieldDefn, FALSE);
    }
    if( pszLayerMapping )
        poLayer->SetManualMapping();
    
    poLayer->SetIgnoreSourceID(CSLFetchBoolean(papszOptions, "IGNORE_SOURCE_ID", FALSE));
    poLayer->SetDotAsNestedField(CSLFetchBoolean(papszOptions, "DOT_AS_NESTED_FIELD", TRUE));
    poLayer->SetFID(CSLFetchNameValueDef(papszOptions, "FID", "ogc_fid"));
    poLayer->SetNextFID(0);

    return poLayer;
}

/************************************************************************/
/*                               RunRequest()                           */
/************************************************************************/

json_object* OGRElasticDataSource::RunRequest(const char* pszURL, const char* pszPostContent)
{
    char** papszOptions = NULL;
    
    if( pszPostContent && pszPostContent[0] )
    {
        papszOptions = CSLSetNameValue(papszOptions, "POSTFIELDS",
                                       pszPostContent);
    }

    CPLHTTPResult * psResult = CPLHTTPFetch( pszURL, papszOptions );
    CSLDestroy(papszOptions);

    if( psResult->pszErrBuf != NULL )
    {
        CPLError(CE_Failure, CPLE_AppDefined, "%s",
                psResult->pabyData ? (const char*) psResult->pabyData :
                psResult->pszErrBuf);

        CPLHTTPDestroyResult(psResult);
        return NULL;
    }

    if( psResult->pabyData == NULL )
    {
        CPLError(CE_Failure, CPLE_AppDefined, "Empty content returned by server");
        CPLHTTPDestroyResult(psResult);
        return NULL;
    }
    
    if( strncmp((const char*) psResult->pabyData, "{\"error\":", strlen("{\"error\":")) == 0 )
    {
        CPLError(CE_Failure, CPLE_AppDefined, "%s",
                    (const char*) psResult->pabyData );
        CPLHTTPDestroyResult(psResult);
        return NULL;
    }

    json_tokener* jstok = NULL;
    json_object* poObj = NULL;

    jstok = json_tokener_new();
    poObj = json_tokener_parse_ex(jstok, (const char*) psResult->pabyData, -1);
    if( jstok->err != json_tokener_success)
    {
        CPLError( CE_Failure, CPLE_AppDefined,
                    "JSON parsing error: %s (at offset %d)",
                    json_tokener_error_desc(jstok->err), jstok->char_offset);
        json_tokener_free(jstok);
        CPLHTTPDestroyResult(psResult);
        return NULL;
    }
    json_tokener_free(jstok);

    CPLHTTPDestroyResult(psResult);

    if( json_object_get_type(poObj) != json_type_object )
    {
        CPLError( CE_Failure, CPLE_AppDefined, "Return is not a JSON dictionary");
        json_object_put(poObj);
        poObj = NULL;
    }
    
    return poObj;
}

/************************************************************************/
/*                                Open()                                */
/************************************************************************/

int OGRElasticDataSource::Open(GDALOpenInfo* poOpenInfo)
{
    eAccess = poOpenInfo->eAccess;
    m_pszName = CPLStrdup(poOpenInfo->pszFilename);
    m_osURL = (EQUALN(m_pszName, "ES:", 3)) ? m_pszName + 3 : m_pszName;
    if( m_osURL.size() == 0 )
    {
        const char* pszHost =
            CSLFetchNameValueDef(poOpenInfo->papszOpenOptions, "HOST", "localhost");
        m_osURL = pszHost;
        m_osURL += ":";
        const char* pszPort = CSLFetchNameValueDef(poOpenInfo->papszOpenOptions, "PORT", "9200");
        m_osURL += pszPort;
    }
    m_nBatchSize = atoi(CSLFetchNameValueDef(poOpenInfo->papszOpenOptions, "BATCH_SIZE", "100"));
    m_nFeatureCountToEstablishFeatureDefn = atoi(CSLFetchNameValueDef(
        poOpenInfo->papszOpenOptions, "FEATURE_COUNT_TO_ESTABLISH_FEATURE_DEFN", "100"));
    m_bJSonField = CSLFetchBoolean(poOpenInfo->papszOpenOptions, "JSON_FIELD", FALSE);
    m_bFlattenNestedAttributes = CSLFetchBoolean(
            poOpenInfo->papszOpenOptions, "FLATTEN_NESTED_ATTRIBUTES", TRUE);
    m_osFID = CSLFetchNameValueDef(poOpenInfo->papszOpenOptions, "FID", "ogc_fid");
    
    CPLHTTPResult* psResult = CPLHTTPFetch((m_osURL + "/_cat/indices?h=i").c_str(), NULL);
    if( psResult == NULL || psResult->pszErrBuf != NULL )
    {
        CPLHTTPDestroyResult(psResult);
        return FALSE;
    }

    // If no indices, fallback to querying _status
    if( psResult->pabyData == NULL )
    {
        CPLHTTPDestroyResult(psResult);

        json_object* poRes = RunRequest((m_osURL + "/_status").c_str());
        if( poRes == NULL )
            return FALSE;
        json_object_put(poRes);
        return TRUE;
    }

    char* pszCur = (char*)psResult->pabyData;
    char* pszNextEOL = strchr(pszCur, '\n');
    while( pszNextEOL && pszNextEOL > pszCur )
    {
        *pszNextEOL = '\0';
        
        char* pszBeforeEOL = pszNextEOL - 1;
        while( *pszBeforeEOL == ' ' )
        {
            *pszBeforeEOL = '\0';
            pszBeforeEOL  --;
        }

        const char* pszIndexName = pszCur;

        json_object* poRes = RunRequest((m_osURL + CPLString("/") + pszIndexName + CPLString("?pretty")).c_str());
        if( poRes )
        {
            json_object* poLayerObj = json_object_object_get(poRes, pszIndexName);
            json_object* poMappings = NULL;
            if( poLayerObj && json_object_get_type(poLayerObj) == json_type_object )
                poMappings = json_object_object_get(poLayerObj, "mappings");
            if( poMappings && json_object_get_type(poMappings) == json_type_object )
            {
                json_object_iter it;
                it.key = NULL;
                it.val = NULL;
                it.entry = NULL;
                std::vector<CPLString> aosMappings;
                json_object_object_foreachC( poMappings, it )
                {
                    aosMappings.push_back(it.key);
                }
                if( aosMappings.size() == 1 &&
                    (aosMappings[0] == "FeatureCollection" || aosMappings[0] == "default") )
                {
                    OGRElasticLayer* poLayer = new OGRElasticLayer(
                        pszCur, pszCur, aosMappings[0], this, poOpenInfo->papszOpenOptions);
                    poLayer->InitFeatureDefnFromMapping(json_object_object_get(poMappings, aosMappings[0]),
                                                        "", std::vector<CPLString>());

                    m_nLayers++;
                    m_papoLayers = (OGRElasticLayer **) CPLRealloc(m_papoLayers, m_nLayers * sizeof (OGRElasticLayer*));
                    m_papoLayers[m_nLayers - 1] = poLayer;
                }
                else
                {
                    for(size_t i=0; i<aosMappings.size();i++)
                    {
                        OGRElasticLayer* poLayer = new OGRElasticLayer(
                            (pszCur + CPLString("_") + aosMappings[i]).c_str(), pszCur, aosMappings[i], this, poOpenInfo->papszOpenOptions);
                        poLayer->InitFeatureDefnFromMapping(json_object_object_get(poMappings, aosMappings[i]),
                                                            "", std::vector<CPLString>());

                        m_nLayers++;
                        m_papoLayers = (OGRElasticLayer **) CPLRealloc(m_papoLayers, m_nLayers * sizeof (OGRElasticLayer*));
                        m_papoLayers[m_nLayers - 1] = poLayer;
                    }
                }
            }
            
            json_object_put(poRes);
        }

        pszCur = pszNextEOL + 1;
        pszNextEOL = strchr(pszCur, '\n');
    }

    CPLHTTPDestroyResult(psResult);
    return TRUE;
}


/************************************************************************/
/*                             Delete()                                 */
/************************************************************************/

void OGRElasticDataSource::Delete(const CPLString &url) {
    char** papszOptions = NULL;
    papszOptions = CSLAddNameValue(papszOptions, "CUSTOMREQUEST", "DELETE");
    CPLHTTPResult* psResult = CPLHTTPFetch(url, papszOptions);
    CSLDestroy(papszOptions);
    if (psResult) {
        CPLHTTPDestroyResult(psResult);
    }
}

/************************************************************************/
/*                            UploadFile()                              */
/************************************************************************/

int OGRElasticDataSource::UploadFile(const CPLString &url, const CPLString &data) {
    int bRet = TRUE;
    char** papszOptions = NULL;
    papszOptions = CSLAddNameValue(papszOptions, "POSTFIELDS", data.c_str());
    papszOptions = CSLAddNameValue(papszOptions, "HEADERS",
            "Content-Type: application/x-javascript; charset=UTF-8");

    CPLHTTPResult* psResult = CPLHTTPFetch(url, papszOptions);
    CSLDestroy(papszOptions);
    if (psResult) {
        if( psResult->pszErrBuf != NULL ||
            (psResult->pabyData && strncmp((const char*) psResult->pabyData, "{\"error\":", strlen("{\"error\":")) == 0) ||
            (psResult->pabyData && strstr((const char*) psResult->pabyData, "\"errors\":true,") != NULL) )
        {
            bRet = FALSE;
            CPLError(CE_Failure, CPLE_AppDefined, "%s",
                        psResult->pabyData ? (const char*) psResult->pabyData :
                        psResult->pszErrBuf);
        }
        CPLHTTPDestroyResult(psResult);
    }
    return bRet;
}

/************************************************************************/
/*                               Create()                               */
/************************************************************************/

int OGRElasticDataSource::Create(const char *pszFilename,
                                 CPL_UNUSED char **papszOptions)
{
    eAccess = GA_Update;
    this->m_pszName = CPLStrdup(pszFilename);
    m_osURL = (EQUALN(pszFilename, "ES:", 3)) ? pszFilename + 3 : pszFilename;
    if( m_osURL.size() == 0 )
        m_osURL = "localhost:9200";

    const char* pszMetaFile = CPLGetConfigOption("ES_META", NULL);
    this->m_bOverwrite = CSLTestBoolean(CPLGetConfigOption("ES_OVERWRITE", "0"));
    this->m_nBulkUpload = (int) CPLAtof(CPLGetConfigOption("ES_BULK", "0"));

    // Read in the meta file from disk
    if (pszMetaFile != NULL)
    {
        VSILFILE* fp = VSIFOpenL(pszMetaFile, "rb");
        if( fp )
        {
            GByte* pabyRet = NULL;
            VSIIngestFile( fp, pszMetaFile, &pabyRet, NULL, -1);
            if( pabyRet )
            {
                this->m_pszMapping = (char*)pabyRet;
            }
            VSIFCloseL(fp);
        }
    }

    // Do a status check to ensure that the server is valid
<<<<<<< HEAD
    CPLHTTPResult* psResult = CPLHTTPFetch(CPLSPrintf("%s/_status", m_osURL.c_str()), NULL);
=======
    CPLHTTPResult* psResult = CPLHTTPFetch(CPLSPrintf("%s/_stats", pszFilename), NULL);
>>>>>>> b996c05e
    int bOK = (psResult != NULL && psResult->pszErrBuf == NULL);
    if (!bOK)
    {
        CPLError(CE_Failure, CPLE_NoWriteAccess,
                "Could not connect to server");
    }

    CPLHTTPDestroyResult(psResult);

    return bOK;
}

/************************************************************************/
/*                             ExecuteSQL()                             */
/************************************************************************/

OGRLayer* OGRElasticDataSource::ExecuteSQL( const char *pszSQLCommand,
                                            OGRGeometry *poSpatialFilter,
                                            const char *pszDialect )
{
    for(int i=0; i<m_nLayers; i++ )
    {
        m_papoLayers[i]->SyncToDisk();
    }
    
/* -------------------------------------------------------------------- */
/*      Special case DELLAYER: command.                                 */
/* -------------------------------------------------------------------- */
    if( EQUALN(pszSQLCommand,"DELLAYER:",9) )
    {
        const char *pszLayerName = pszSQLCommand + 9;

        while( *pszLayerName == ' ' )
            pszLayerName++;

        for( int iLayer = 0; iLayer < m_nLayers; iLayer++ )
        {
            if( EQUAL(m_papoLayers[iLayer]->GetName(), 
                      pszLayerName ))
            {
                DeleteLayer( iLayer );
                break;
            }
        }
        return NULL;
    }

    if( pszDialect != NULL && EQUAL(pszDialect, "ES") )
    {
        return new OGRElasticLayer("RESULT",
                                   NULL,
                                   NULL,
                                   this, papszOpenOptions,
                                   pszSQLCommand);
    }
    else
    {
        return GDALDataset::ExecuteSQL(pszSQLCommand, poSpatialFilter, pszDialect);
    }
}

/************************************************************************/
/*                          ReleaseResultSet()                          */
/************************************************************************/

void OGRElasticDataSource::ReleaseResultSet( OGRLayer * poLayer )
{
    delete poLayer;
}<|MERGE_RESOLUTION|>--- conflicted
+++ resolved
@@ -383,12 +383,12 @@
         return FALSE;
     }
 
-    // If no indices, fallback to querying _status
+    // If no indices, fallback to querying _stats
     if( psResult->pabyData == NULL )
     {
         CPLHTTPDestroyResult(psResult);
 
-        json_object* poRes = RunRequest((m_osURL + "/_status").c_str());
+        json_object* poRes = RunRequest((m_osURL + "/_stats").c_str());
         if( poRes == NULL )
             return FALSE;
         json_object_put(poRes);
@@ -544,11 +544,7 @@
     }
 
     // Do a status check to ensure that the server is valid
-<<<<<<< HEAD
-    CPLHTTPResult* psResult = CPLHTTPFetch(CPLSPrintf("%s/_status", m_osURL.c_str()), NULL);
-=======
-    CPLHTTPResult* psResult = CPLHTTPFetch(CPLSPrintf("%s/_stats", pszFilename), NULL);
->>>>>>> b996c05e
+    CPLHTTPResult* psResult = CPLHTTPFetch(CPLSPrintf("%s/_stats", m_osURL.c_str()), NULL);
     int bOK = (psResult != NULL && psResult->pszErrBuf == NULL);
     if (!bOK)
     {
