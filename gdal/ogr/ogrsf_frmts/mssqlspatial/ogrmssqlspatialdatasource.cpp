/******************************************************************************
 * $Id$
 *
 * Project:  MSSQL Spatial driver
 * Purpose:  Implements OGRMSSQLSpatialDataSource class..
 * Author:   Tamas Szekeres, szekerest at gmail.com
 *
 ******************************************************************************
 * Copyright (c) 2010, Tamas Szekeres
 * Copyright (c) 2010-2013, Even Rouault <even dot rouault at mines-paris dot org>
 *
 * Permission is hereby granted, free of charge, to any person obtaining a
 * copy of this software and associated documentation files (the "Software"),
 * to deal in the Software without restriction, including without limitation
 * the rights to use, copy, modify, merge, publish, distribute, sublicense,
 * and/or sell copies of the Software, and to permit persons to whom the
 * Software is furnished to do so, subject to the following conditions:
 *
 * The above copyright notice and this permission notice shall be included
 * in all copies or substantial portions of the Software.
 *
 * THE SOFTWARE IS PROVIDED "AS IS", WITHOUT WARRANTY OF ANY KIND, EXPRESS
 * OR IMPLIED, INCLUDING BUT NOT LIMITED TO THE WARRANTIES OF MERCHANTABILITY,
 * FITNESS FOR A PARTICULAR PURPOSE AND NONINFRINGEMENT. IN NO EVENT SHALL
 * THE AUTHORS OR COPYRIGHT HOLDERS BE LIABLE FOR ANY CLAIM, DAMAGES OR OTHER
 * LIABILITY, WHETHER IN AN ACTION OF CONTRACT, TORT OR OTHERWISE, ARISING
 * FROM, OUT OF OR IN CONNECTION WITH THE SOFTWARE OR THE USE OR OTHER
 * DEALINGS IN THE SOFTWARE.
 ****************************************************************************/

#include "ogr_mssqlspatial.h"

CPL_CVSID("$Id$");

/************************************************************************/
/*                          OGRMSSQLSpatialDataSource()                 */
/************************************************************************/

OGRMSSQLSpatialDataSource::OGRMSSQLSpatialDataSource()

{
    pszName = NULL;
    pszCatalog = NULL;
    papoLayers = NULL;
    nLayers = 0;

    nKnownSRID = 0;
    panSRID = NULL;
    papoSRS = NULL;

    nGeometryFormat = MSSQLGEOMETRY_NATIVE;

    bUseGeometryColumns = CSLTestBoolean(CPLGetConfigOption("MSSQLSPATIAL_USE_GEOMETRY_COLUMNS", "YES"));
    bListAllTables = CSLTestBoolean(CPLGetConfigOption("MSSQLSPATIAL_LIST_ALL_TABLES", "NO"));
}

/************************************************************************/
/*                         ~OGRMSSQLSpatialDataSource()                 */
/************************************************************************/

OGRMSSQLSpatialDataSource::~OGRMSSQLSpatialDataSource()

{
    int         i;

    CPLFree( pszName );
    CPLFree( pszCatalog );

    for( i = 0; i < nLayers; i++ )
        delete papoLayers[i];
    
    CPLFree( papoLayers );

    for( i = 0; i < nKnownSRID; i++ )
    {
        if( papoSRS[i] != NULL )
            papoSRS[i]->Release();
    }
    CPLFree( panSRID );
    CPLFree( papoSRS );
}

/************************************************************************/
/*                           TestCapability()                           */
/************************************************************************/

int OGRMSSQLSpatialDataSource::TestCapability( const char * pszCap )

{
    if( EQUAL(pszCap,ODsCCreateLayer) || EQUAL(pszCap,ODsCDeleteLayer) )
        return TRUE;
    else
        return FALSE;
}

/************************************************************************/
/*                              GetLayer()                              */
/************************************************************************/

OGRLayer *OGRMSSQLSpatialDataSource::GetLayer( int iLayer )

{
    if( iLayer < 0 || iLayer >= nLayers )
        return NULL;
    else
        return papoLayers[iLayer];
}

/************************************************************************/
/*                           GetLayerByName()                           */
/************************************************************************/

OGRLayer *OGRMSSQLSpatialDataSource::GetLayerByName( const char* pszLayerName )

{
    if (!pszLayerName)
        return NULL;
    
    char *pszTableName = NULL;
    char *pszSchemaName = NULL;

<<<<<<< HEAD
    oSession.CommitTransaction();

    return OGRERR_NONE;
}

/************************************************************************/
/*                           ICreateLayer()                             */
/************************************************************************/

OGRLayer * OGRMSSQLSpatialDataSource::ICreateLayer( const char * pszLayerName,
                                          OGRSpatialReference *poSRS,
                                          OGRwkbGeometryType eType,
                                          char ** papszOptions )

{
    char                *pszTableName = NULL;
    char                *pszSchemaName = NULL;
    const char          *pszGeomType = NULL;
    const char          *pszGeomColumn = NULL;
    int                 nCoordDimension = 3;

    /* determine the dimension */
    if( eType == wkbFlatten(eType) )
        nCoordDimension = 2;

    if( CSLFetchNameValue( papszOptions, "DIM") != NULL )
        nCoordDimension = atoi(CSLFetchNameValue( papszOptions, "DIM"));
        
    /* MSSQL Schema handling:
       Extract schema name from input layer name or passed with -lco SCHEMA.
       Set layer name to "schema.table" or to "table" if schema is not
       specified
    */
=======
>>>>>>> d8095903
    const char* pszDotPos = strstr(pszLayerName,".");
    if ( pszDotPos != NULL )
    {
      int length = pszDotPos - pszLayerName;
      pszSchemaName = (char*)CPLMalloc(length+1);
      strncpy(pszSchemaName, pszLayerName, length);
      pszSchemaName[length] = '\0';
      pszTableName = CPLStrdup( pszDotPos + 1 ); //skip "."
    }
    else
    {
      pszSchemaName = CPLStrdup("dbo");
      pszTableName = CPLStrdup( pszLayerName );
    }
    
    for( int iLayer = 0; iLayer < nLayers; iLayer++ )
    {
        if( EQUAL(pszTableName,papoLayers[iLayer]->GetTableName()) && 
            EQUAL(pszSchemaName,papoLayers[iLayer]->GetSchemaName()) )
        {
            CPLFree( pszSchemaName );
            CPLFree( pszTableName );
            return papoLayers[iLayer];
        }
    }

    CPLFree( pszSchemaName );
    CPLFree( pszTableName );

    return NULL;
}

/************************************************************************/
/*                            DeleteLayer()                             */
/************************************************************************/

int OGRMSSQLSpatialDataSource::DeleteLayer( int iLayer )

{
    if( iLayer < 0 || iLayer >= nLayers )
        return OGRERR_FAILURE;

/* -------------------------------------------------------------------- */
/*      Blow away our OGR structures related to the layer.  This is     */
/*      pretty dangerous if anything has a reference to this layer!     */
/* -------------------------------------------------------------------- */
    const char* pszTableName = papoLayers[iLayer]->GetTableName();
    const char* pszSchemaName = papoLayers[iLayer]->GetSchemaName();

    CPLODBCStatement oStmt( &oSession );
    if (bUseGeometryColumns)
        oStmt.Appendf( "DELETE FROM geometry_columns WHERE f_table_schema = '%s' AND f_table_name = '%s'\n", 
            pszSchemaName, pszTableName );
    oStmt.Appendf("DROP TABLE [%s].[%s]", pszSchemaName, pszTableName );

    CPLDebug( "MSSQLSpatial", "DeleteLayer(%s)", pszTableName );

    delete papoLayers[iLayer];
    memmove( papoLayers + iLayer, papoLayers + iLayer + 1,
             sizeof(void *) * (nLayers - iLayer - 1) );
    nLayers--;

    if ( strlen(pszTableName) == 0 )
        return OGRERR_NONE;

/* -------------------------------------------------------------------- */
/*      Remove from the database.                                       */
/* -------------------------------------------------------------------- */

    oSession.BeginTransaction();
    
    if( !oStmt.ExecuteSQL() )
    {
        CPLError( CE_Failure, CPLE_AppDefined,
                    "Error deleting layer: %s", GetSession()->GetLastError() );

        return OGRERR_FAILURE;
    }

    oSession.CommitTransaction();

    return OGRERR_NONE;
}

/************************************************************************/
/*                            CreateLayer()                             */
/************************************************************************/

OGRLayer * OGRMSSQLSpatialDataSource::CreateLayer( const char * pszLayerName,
                                          OGRSpatialReference *poSRS,
                                          OGRwkbGeometryType eType,
                                          char ** papszOptions )

{
    char                *pszTableName = NULL;
    char                *pszSchemaName = NULL;
    const char          *pszGeomType = NULL;
    const char          *pszGeomColumn = NULL;
    int                 nCoordDimension = 3;

    /* determine the dimension */
    if( eType == wkbFlatten(eType) )
        nCoordDimension = 2;

    if( CSLFetchNameValue( papszOptions, "DIM") != NULL )
        nCoordDimension = atoi(CSLFetchNameValue( papszOptions, "DIM"));
        
    /* MSSQL Schema handling:
       Extract schema name from input layer name or passed with -lco SCHEMA.
       Set layer name to "schema.table" or to "table" if schema is not
       specified
    */
    const char* pszDotPos = strstr(pszLayerName,".");
    if ( pszDotPos != NULL )
    {
      int length = pszDotPos - pszLayerName;
      pszSchemaName = (char*)CPLMalloc(length+1);
      strncpy(pszSchemaName, pszLayerName, length);
      pszSchemaName[length] = '\0';
      
      if( CSLFetchBoolean(papszOptions,"LAUNDER", TRUE) )
          pszTableName = LaunderName( pszDotPos + 1 ); //skip "."
      else
          pszTableName = CPLStrdup( pszDotPos + 1 ); //skip "."
    }
    else
    {
      pszSchemaName = NULL;
      if( CSLFetchBoolean(papszOptions,"LAUNDER", TRUE) )
          pszTableName = LaunderName( pszLayerName ); //skip "."
      else
          pszTableName = CPLStrdup( pszLayerName ); //skip "."
    }

    if( CSLFetchNameValue( papszOptions, "SCHEMA" ) != NULL )
    {
        CPLFree(pszSchemaName);
        pszSchemaName = CPLStrdup(CSLFetchNameValue( papszOptions, "SCHEMA" ));
    }

    if (pszSchemaName == NULL)
        pszSchemaName = CPLStrdup("dbo");

/* -------------------------------------------------------------------- */
/*      Do we already have this layer?  If so, should we blow it        */
/*      away?                                                           */
/* -------------------------------------------------------------------- */
    int iLayer;

    for( iLayer = 0; iLayer < nLayers; iLayer++ )
    {
        if( EQUAL(pszTableName,papoLayers[iLayer]->GetTableName()) && 
            EQUAL(pszSchemaName,papoLayers[iLayer]->GetSchemaName()) )
        {
            if( CSLFetchNameValue( papszOptions, "OVERWRITE" ) != NULL
                && !EQUAL(CSLFetchNameValue(papszOptions,"OVERWRITE"),"NO") )
            {
                if (!pszSchemaName)
                    pszSchemaName = CPLStrdup(papoLayers[iLayer]->GetSchemaName());

                DeleteLayer( iLayer );
            }
            else
            {
                CPLError( CE_Failure, CPLE_AppDefined, 
                          "Layer %s already exists, CreateLayer failed.\n"
                          "Use the layer creation option OVERWRITE=YES to "
                          "replace it.",
                          pszLayerName );

                CPLFree( pszSchemaName );
                CPLFree( pszTableName );
                return NULL;
            }
        }
    }

/* -------------------------------------------------------------------- */
/*      Handle the GEOM_TYPE option.                                    */
/* -------------------------------------------------------------------- */
    if ( eType != wkbNone )
    {
        pszGeomType = CSLFetchNameValue( papszOptions, "GEOM_TYPE" );

        if( !pszGeomType )
            pszGeomType = "geometry";
        
        if( !EQUAL(pszGeomType, "geometry")
            && !EQUAL(pszGeomType, "geography"))
        {
            CPLError( CE_Failure, CPLE_AppDefined, 
                      "FORMAT=%s not recognised or supported.", 
                      pszGeomType );

            CPLFree( pszSchemaName );
            CPLFree( pszTableName );
            return NULL;
        }

        /* determine the geometry column name */
        pszGeomColumn =  CSLFetchNameValue( papszOptions, "GEOM_NAME");
        if (!pszGeomColumn)
            pszGeomColumn = "ogr_geometry";
    }

/* -------------------------------------------------------------------- */
/*      Initialize the metadata tables                                  */
/* -------------------------------------------------------------------- */

    if (InitializeMetadataTables() != OGRERR_NONE)
    {
        CPLFree( pszSchemaName );
        CPLFree( pszTableName );
        return NULL;
    }

/* -------------------------------------------------------------------- */
/*      Try to get the SRS Id of this spatial reference system,         */
/*      adding to the srs table if needed.                              */
/* -------------------------------------------------------------------- */
    int nSRSId = 0;

    if( CSLFetchNameValue( papszOptions, "SRID") != NULL )
        nSRSId = atoi(CSLFetchNameValue( papszOptions, "SRID"));

    if( nSRSId == 0 && poSRS != NULL )
        nSRSId = FetchSRSId( poSRS );

/* -------------------------------------------------------------------- */
/*      Create a new table and create a new entry in the geometry,      */
/*      geometry_columns metadata table.                                */
/* -------------------------------------------------------------------- */

    CPLODBCStatement oStmt( &oSession );

    if( eType != wkbNone && bUseGeometryColumns)
    {
        const char *pszGeometryType = OGRToOGCGeomType(eType);
      
        oStmt.Appendf( "DELETE FROM geometry_columns WHERE f_table_schema = '%s' "
            "AND f_table_name = '%s'\n", pszSchemaName, pszTableName );
    
        oStmt.Appendf("INSERT INTO [geometry_columns] ([f_table_catalog], [f_table_schema] ,[f_table_name], "
            "[f_geometry_column],[coord_dimension],[srid],[geometry_type]) VALUES ('%s', '%s', '%s', '%s', %d, %d, '%s')\n", 
            pszCatalog, pszSchemaName, pszTableName, pszGeomColumn, nCoordDimension, nSRSId, pszGeometryType );
    }

    if (!EQUAL(pszSchemaName,"dbo"))
    {
        // creating the schema if not exists
        oStmt.Appendf("IF NOT EXISTS (SELECT name from sys.schemas WHERE name = '%s') EXEC sp_executesql N'CREATE SCHEMA [%s]'\n", pszSchemaName, pszSchemaName);
    }

    if( eType == wkbNone ) 
    { 
        oStmt.Appendf("CREATE TABLE [%s].[%s] ([ogr_fid] [int] IDENTITY(1,1) NOT NULL"
            "CONSTRAINT [PK_%s] PRIMARY KEY CLUSTERED ([ogr_fid] ASC))",
            pszSchemaName, pszTableName, pszTableName);
    }
    else
    {
        oStmt.Appendf("CREATE TABLE [%s].[%s] ([ogr_fid] [int] IDENTITY(1,1) NOT NULL, "
            "[%s] [%s] NULL, CONSTRAINT [PK_%s] PRIMARY KEY CLUSTERED ([ogr_fid] ASC))",
            pszSchemaName, pszTableName, pszGeomColumn, pszGeomType, pszTableName);
    }
    oSession.BeginTransaction();
        
    if( !oStmt.ExecuteSQL() )
    {
        CPLError( CE_Failure, CPLE_AppDefined,
                    "Error creating layer: %s", GetSession()->GetLastError() );

        return NULL;
    }

    oSession.CommitTransaction();

/* -------------------------------------------------------------------- */
/*      Create the layer object.                                        */
/* -------------------------------------------------------------------- */
    OGRMSSQLSpatialTableLayer   *poLayer;

    poLayer = new OGRMSSQLSpatialTableLayer( this );

    poLayer->SetLaunderFlag( CSLFetchBoolean(papszOptions,"LAUNDER",TRUE) );
    poLayer->SetPrecisionFlag( CSLFetchBoolean(papszOptions,"PRECISION",TRUE));

    char *pszWKT = NULL;
    if( poSRS && poSRS->exportToWkt( &pszWKT ) != OGRERR_NONE )
    {
        CPLFree(pszWKT);
        pszWKT = NULL;
    }
    
    if (poLayer->Initialize(pszSchemaName, pszTableName, pszGeomColumn, nCoordDimension, nSRSId, pszWKT, eType) == OGRERR_FAILURE)
    {
        CPLFree( pszSchemaName );
        CPLFree( pszTableName );
        CPLFree( pszWKT );
        return NULL;
    }

    CPLFree( pszSchemaName );
    CPLFree( pszTableName );
    CPLFree( pszWKT );

/* -------------------------------------------------------------------- */
/*      Add layer to data source layer list.                            */
/* -------------------------------------------------------------------- */
    papoLayers = (OGRMSSQLSpatialTableLayer **)
        CPLRealloc( papoLayers,  sizeof(OGRMSSQLSpatialTableLayer *) * (nLayers+1) );

    papoLayers[nLayers++] = poLayer;


    return poLayer;
}

/************************************************************************/
/*                             OpenTable()                              */
/************************************************************************/

int OGRMSSQLSpatialDataSource::OpenTable( const char *pszSchemaName, const char *pszTableName, 
                    const char *pszGeomCol, int nCoordDimension,
                    int nSRID, const char *pszSRText, OGRwkbGeometryType eType, int bUpdate )

{
/* -------------------------------------------------------------------- */
/*      Create the layer object.                                        */
/* -------------------------------------------------------------------- */
    OGRMSSQLSpatialTableLayer  *poLayer = new OGRMSSQLSpatialTableLayer( this );

    if( poLayer->Initialize( pszSchemaName, pszTableName, pszGeomCol, nCoordDimension, nSRID, pszSRText, eType ) )
    {
        delete poLayer;
        return FALSE;
    }

/* -------------------------------------------------------------------- */
/*      Add layer to data source layer list.                            */
/* -------------------------------------------------------------------- */
    papoLayers = (OGRMSSQLSpatialTableLayer **)
        CPLRealloc( papoLayers,  sizeof(OGRMSSQLSpatialTableLayer *) * (nLayers+1) );
    papoLayers[nLayers++] = poLayer;
    
    return TRUE;
}


/************************************************************************/
/*                       GetLayerCount()                                */
/************************************************************************/

int OGRMSSQLSpatialDataSource::GetLayerCount() 
{ 
    return nLayers; 
}

/************************************************************************/
/*                       ParseValue()                                   */
/************************************************************************/

int OGRMSSQLSpatialDataSource::ParseValue(char** pszValue, char* pszSource, const char* pszKey, int nStart, int nNext, int nTerm, int bRemove)
{
    int nLen = strlen(pszKey);
    if ((*pszValue) == NULL && nStart + nLen < nNext && 
            EQUALN(pszSource + nStart, pszKey, nLen))
    {
        *pszValue = (char*)CPLMalloc( sizeof(char) * (nNext - nStart - nLen + 1) );
        if (*pszValue)
            strncpy(*pszValue, pszSource + nStart + nLen, nNext - nStart - nLen);
        (*pszValue)[nNext - nStart - nLen] = 0;

        if (bRemove)
        {
            // remove the value from the source string
            if (pszSource[nNext] == ';')
                memmove( pszSource + nStart, pszSource + nNext + 1, nTerm - nNext);
            else
                memmove( pszSource + nStart, pszSource + nNext, nTerm - nNext + 1);
        }
        return TRUE;
    }
    return FALSE;
}


/************************************************************************/
/*                                Open()                                */
/************************************************************************/

int OGRMSSQLSpatialDataSource::Open( const char * pszNewName, int bUpdate,
                             int bTestOpen )

{
    CPLAssert( nLayers == 0 );

    if( !EQUALN(pszNewName,"MSSQL:",6) )
    {
        if( !bTestOpen )
            CPLError( CE_Failure, CPLE_AppDefined,
                      "%s does not conform to MSSSQLSpatial naming convention,"
                      " MSSQL:*\n", pszNewName );
        return FALSE;
    }

    /* Determine if the connection string contains specific values */
    char* pszTableSpec = NULL;
    char* pszGeometryFormat = NULL;
    char* pszConnectionName = CPLStrdup(pszNewName + 6);
    char* pszDriver = NULL;
    int nCurrent, nNext, nTerm;
    nCurrent = nNext = nTerm = strlen(pszConnectionName);

    while (nCurrent > 0)
    {
        --nCurrent;
        if (pszConnectionName[nCurrent] == ';')
        {
            nNext = nCurrent;
            continue;
        }

        if (ParseValue(&pszCatalog, pszConnectionName, "database=", 
            nCurrent, nNext, nTerm, FALSE))
            continue;

        if (ParseValue(&pszTableSpec, pszConnectionName, "tables=", 
            nCurrent, nNext, nTerm, TRUE))
            continue;

        if (ParseValue(&pszDriver, pszConnectionName, "driver=", 
            nCurrent, nNext, nTerm, FALSE))
            continue;

        if (ParseValue(&pszGeometryFormat, pszConnectionName, 
            "geometryformat=", nCurrent, nNext, nTerm, TRUE))
        {
            if (EQUALN(pszGeometryFormat,"wkbzm",5))
                nGeometryFormat = MSSQLGEOMETRY_WKBZM;
            else if (EQUALN(pszGeometryFormat, "wkb",3))
                nGeometryFormat = MSSQLGEOMETRY_WKB;
            else if (EQUALN(pszGeometryFormat,"wkt",3))
                nGeometryFormat = MSSQLGEOMETRY_WKT;
            else if (EQUALN(pszGeometryFormat,"native",6))
                nGeometryFormat = MSSQLGEOMETRY_NATIVE;
            else
            {
                CPLError( CE_Failure, CPLE_AppDefined,
                    "Invalid geometry type specified: %s,"
                      " MSSQL:*\n", pszGeometryFormat );
                
                CPLFree(pszTableSpec);
                CPLFree(pszGeometryFormat);
                CPLFree(pszConnectionName);
                CPLFree(pszDriver);
                return FALSE;
            }

            CPLFree(pszGeometryFormat);
            pszGeometryFormat = NULL;
            continue;
        }
    }

    /* Determine if the connection string contains the catalog portion */
    if( pszCatalog == NULL )
    {
        CPLError( CE_Failure, CPLE_AppDefined,
                      "'%s' does not contain the 'database' portion\n", pszNewName );
        
        CPLFree(pszTableSpec);
        CPLFree(pszGeometryFormat);
        CPLFree(pszConnectionName);
        CPLFree(pszDriver);
        return FALSE;
    }
    
    pszName = CPLStrdup(pszNewName);

    char  **papszTableNames=NULL;
    char  **papszSchemaNames=NULL;
    char  **papszGeomColumnNames=NULL;
    char  **papszCoordDimensions=NULL;
    char  **papszSRIds=NULL;
    char  **papszSRTexts=NULL;

    /* Determine if the connection string contains the TABLES portion */
    if( pszTableSpec != NULL )
    {
        char          **papszTableList;
        int             i;

        papszTableList = CSLTokenizeString2( pszTableSpec, ",", 0 );

        for( i = 0; i < CSLCount(papszTableList); i++ )
        {
            char      **papszQualifiedParts;

            // Get schema and table name
            papszQualifiedParts = CSLTokenizeString2( papszTableList[i],
                                                      ".", 0 );

            /* Find the geometry column name if specified */
            if( CSLCount( papszQualifiedParts ) >= 1 )
            {
                char* pszGeomColumnName = NULL;
                char* pos = strchr(papszQualifiedParts[CSLCount( papszQualifiedParts ) - 1], '(');
                if (pos != NULL)
                {
                    *pos = '\0';
                    pszGeomColumnName = pos+1;
                    int len = strlen(pszGeomColumnName);
                    if (len > 0)
                        pszGeomColumnName[len - 1] = '\0';
                }
                papszGeomColumnNames = CSLAddString( papszGeomColumnNames,
                        pszGeomColumnName ? pszGeomColumnName : "");
            }

            if( CSLCount( papszQualifiedParts ) == 2 )
            {
                papszSchemaNames = CSLAddString( papszSchemaNames, 
                                                papszQualifiedParts[0] );
                papszTableNames = CSLAddString( papszTableNames,
                                                papszQualifiedParts[1] );
            }
            else if( CSLCount( papszQualifiedParts ) == 1 )
            {
                papszSchemaNames = CSLAddString( papszSchemaNames, "dbo");
                papszTableNames = CSLAddString( papszTableNames,
                                                papszQualifiedParts[0] );
            }

            CSLDestroy(papszQualifiedParts);
        }

        CSLDestroy(papszTableList);
    }

    CPLFree(pszTableSpec);

    /* Initialize the SQL Server connection. */
    int nResult;
    if ( pszDriver != NULL )
    {
        /* driver has been specified */
        CPLDebug( "OGR_MSSQLSpatial", "EstablishSession(Connection:\"%s\")", pszConnectionName);
        nResult = oSession.EstablishSession( pszConnectionName, "", "" );
    }
    else
    {
        /* no driver has been specified, defautls to SQL Server */
        CPLDebug( "OGR_MSSQLSpatial", "EstablishSession(Connection:\"%s\")", pszConnectionName);
        nResult = oSession.EstablishSession( CPLSPrintf("DRIVER=SQL Server;%s", pszConnectionName), "", "" );
    }

    CPLFree(pszDriver);

    if( !nResult )
    {
        CPLError( CE_Failure, CPLE_AppDefined, 
                  "Unable to initialize connection to the server for %s,\n"
                  "%s", pszNewName, oSession.GetLastError() );
        
        CSLDestroy( papszTableNames );
        CSLDestroy( papszSchemaNames );
        CSLDestroy( papszGeomColumnNames );
        CSLDestroy( papszCoordDimensions );
        CSLDestroy( papszSRIds );
        CSLDestroy( papszSRTexts );
        CPLFree(pszGeometryFormat);
        CPLFree(pszConnectionName);
        return FALSE;
    }

    char** papszTypes = NULL;

    /* if requesting all user database table then this takes priority */ 
 	if (papszTableNames == NULL && bListAllTables) 
 	{ 
 	    CPLODBCStatement oStmt( &oSession ); 
 	         
 	    oStmt.Append( "select sys.schemas.name, sys.schemas.name + '.' + sys.objects.name, sys.columns.name from sys.columns join sys.types on sys.columns.system_type_id = sys.types.system_type_id and sys.columns.user_type_id = sys.types.user_type_id join sys.objects on sys.objects.object_id = sys.columns.object_id join sys.schemas on sys.objects.schema_id = sys.schemas.schema_id where (sys.types.name = 'geometry' or sys.types.name = 'geography') and (sys.objects.type = 'U' or sys.objects.type = 'V') union all select sys.schemas.name, sys.schemas.name + '.' + sys.objects.name, '' from sys.objects join sys.schemas on sys.objects.schema_id = sys.schemas.schema_id where not exists (select * from sys.columns sc1 join sys.types on sc1.system_type_id = sys.types.system_type_id where (sys.types.name = 'geometry' or sys.types.name = 'geography') and sys.objects.object_id = sc1.object_id) and (sys.objects.type = 'U' or sys.objects.type = 'V')" ); 
 	
 	    if( oStmt.ExecuteSQL() ) 
 	    { 
 	        while( oStmt.Fetch() ) 
 	        { 
 	            papszSchemaNames =  
 	                    CSLAddString( papszSchemaNames, oStmt.GetColData(0) ); 
 	            papszTableNames =  
 	                    CSLAddString( papszTableNames, oStmt.GetColData(1) ); 
 	            papszGeomColumnNames =  
 	                    CSLAddString( papszGeomColumnNames, oStmt.GetColData(2) ); 
 	        } 
 	    } 
 	} 

    /* Determine the available tables if not specified. */
    if (papszTableNames == NULL && bUseGeometryColumns)
    {
        CPLODBCStatement oStmt( &oSession );
        
        /* Use join to make sure the existence of the referred column/table */
        oStmt.Append( "SELECT f_table_schema, f_table_name, f_geometry_column, coord_dimension, g.srid, srtext, geometry_type FROM dbo.geometry_columns g JOIN INFORMATION_SCHEMA.COLUMNS ON f_table_schema = TABLE_SCHEMA and f_table_name = TABLE_NAME and f_geometry_column = COLUMN_NAME left outer join dbo.spatial_ref_sys s on g.srid = s.srid");

        if( oStmt.ExecuteSQL() )
        {
            while( oStmt.Fetch() )
            {
                papszSchemaNames = 
                        CSLAddString( papszSchemaNames, oStmt.GetColData(0, "dbo") );
                papszTableNames = 
                        CSLAddString( papszTableNames, oStmt.GetColData(1) );
                papszGeomColumnNames = 
                        CSLAddString( papszGeomColumnNames, oStmt.GetColData(2) );
                papszCoordDimensions = 
                        CSLAddString( papszCoordDimensions, oStmt.GetColData(3, "2") );
                papszSRIds = 
                        CSLAddString( papszSRIds, oStmt.GetColData(4, "0") );
                papszSRTexts = 
                    CSLAddString( papszSRTexts, oStmt.GetColData(5, "") );
                papszTypes = 
                        CSLAddString( papszTypes, oStmt.GetColData(6, "GEOMETRY") );
            }
        }
        else
        {
            /* probably the table is missing at all */
            InitializeMetadataTables();
        }
    }

    /* Query catalog for tables having geometry columns */
    if (papszTableNames == NULL)
    {
        CPLODBCStatement oStmt( &oSession );
            
        oStmt.Append( "SELECT sys.schemas.name, sys.schemas.name + '.' + sys.objects.name, sys.columns.name from sys.columns join sys.types on sys.columns.system_type_id = sys.types.system_type_id and sys.columns.user_type_id = sys.types.user_type_id join sys.objects on sys.objects.object_id = sys.columns.object_id join sys.schemas on sys.objects.schema_id = sys.schemas.schema_id where (sys.types.name = 'geometry' or sys.types.name = 'geography') and (sys.objects.type = 'U' or sys.objects.type = 'V')");

        if( oStmt.ExecuteSQL() )
        {
            while( oStmt.Fetch() )
            {
                papszSchemaNames = 
                        CSLAddString( papszSchemaNames, oStmt.GetColData(0) );
                papszTableNames = 
                        CSLAddString( papszTableNames, oStmt.GetColData(1) );
                papszGeomColumnNames = 
                        CSLAddString( papszGeomColumnNames, oStmt.GetColData(2) );
            }
        }
    }

    int nSRId, nCoordDimension;
    OGRwkbGeometryType eType;
        
    for( int iTable = 0; 
         papszTableNames != NULL && papszTableNames[iTable] != NULL; 
         iTable++ )
    {
        if (papszSRIds != NULL)
            nSRId = atoi(papszSRIds[iTable]);
        else
            nSRId = -1;

        if (papszCoordDimensions != NULL)
            nCoordDimension = atoi(papszCoordDimensions[iTable]);
        else
            nCoordDimension = 2;

        if (papszTypes != NULL)
            eType = OGRFromOGCGeomType(papszTypes[iTable]);
        else
            eType = wkbUnknown;

        if( strlen(papszGeomColumnNames[iTable]) > 0 )
            OpenTable( papszSchemaNames[iTable], papszTableNames[iTable], papszGeomColumnNames[iTable], 
                    nCoordDimension, nSRId, papszSRTexts? papszSRTexts[iTable] : NULL, eType, bUpdate );
        else
            OpenTable( papszSchemaNames[iTable], papszTableNames[iTable], NULL, 
                    nCoordDimension, nSRId, papszSRTexts? papszSRTexts[iTable] : NULL, wkbNone, bUpdate );
    }

    CSLDestroy( papszTableNames );
    CSLDestroy( papszSchemaNames );
    CSLDestroy( papszGeomColumnNames );
    CSLDestroy( papszCoordDimensions );
    CSLDestroy( papszSRIds );
    CSLDestroy( papszSRTexts );
    CSLDestroy( papszTypes );

    CPLFree(pszGeometryFormat);
    CPLFree(pszConnectionName);
    
    bDSUpdate = bUpdate;

    return TRUE;
}

/************************************************************************/
/*                             ExecuteSQL()                             */
/************************************************************************/

OGRLayer * OGRMSSQLSpatialDataSource::ExecuteSQL( const char *pszSQLCommand,
                                          OGRGeometry *poSpatialFilter,
                                          const char *pszDialect )

{
/* -------------------------------------------------------------------- */
/*      Use generic implementation for recognized dialects              */
/* -------------------------------------------------------------------- */
    if( IsGenericSQLDialect(pszDialect) )
        return OGRDataSource::ExecuteSQL( pszSQLCommand, 
                                          poSpatialFilter, 
                                          pszDialect );

/* -------------------------------------------------------------------- */
/*      Special case DELLAYER: command.                                 */
/* -------------------------------------------------------------------- */
    if( EQUALN(pszSQLCommand,"DELLAYER:",9) )
    {
        const char *pszLayerName = pszSQLCommand + 9;

        while( *pszLayerName == ' ' )
            pszLayerName++;
        
        OGRLayer* poLayer = GetLayerByName(pszLayerName);
        
        for( int iLayer = 0; iLayer < nLayers; iLayer++ )
        {
            if( papoLayers[iLayer] == poLayer )
            {
                DeleteLayer( iLayer );
                break;
            }
        }
        return NULL;
    }

    CPLDebug( "MSSQLSpatial", "ExecuteSQL(%s) called.", pszSQLCommand );

    if( EQUALN(pszSQLCommand, "DROP SPATIAL INDEX ON ", 22) )
    {
        /* Handle command to drop a spatial index. */
        OGRMSSQLSpatialTableLayer  *poLayer = new OGRMSSQLSpatialTableLayer( this );

        if (poLayer)
        {
            if( poLayer->Initialize( "dbo", pszSQLCommand + 22, NULL, 0, 0, NULL, wkbUnknown ) != CE_None )
            {
                CPLError( CE_Failure, CPLE_AppDefined, 
                      "Failed to initialize layer '%s'", pszSQLCommand + 22 );   
            }
            poLayer->DropSpatialIndex();
            delete poLayer;
        }
        return NULL;
    }
    else if( EQUALN(pszSQLCommand, "CREATE SPATIAL INDEX ON ", 24) )
    {
        /* Handle command to create a spatial index. */
        OGRMSSQLSpatialTableLayer  *poLayer = new OGRMSSQLSpatialTableLayer( this );

        if (poLayer)
        {
            if( poLayer->Initialize( "dbo", pszSQLCommand + 24, NULL, 0, 0, NULL, wkbUnknown ) != CE_None )
            {
                CPLError( CE_Failure, CPLE_AppDefined, 
                      "Failed to initialize layer '%s'", pszSQLCommand + 24 );    
            }
            poLayer->CreateSpatialIndex();
            delete poLayer;
        }
        return NULL;
    }
    
    /* Execute the command natively */
    CPLODBCStatement *poStmt = new CPLODBCStatement( &oSession );
    poStmt->Append( pszSQLCommand );

    if( !poStmt->ExecuteSQL() )
    {
        CPLError( CE_Failure, CPLE_AppDefined, 
                  "%s", oSession.GetLastError() );
        delete poStmt;
        return NULL;
    }

/* -------------------------------------------------------------------- */
/*      Are there result columns for this statement?                    */
/* -------------------------------------------------------------------- */
    if( poStmt->GetColCount() == 0 )
    {
        delete poStmt;
        CPLErrorReset();
        return NULL;
    }

/* -------------------------------------------------------------------- */
/*      Create a results layer.  It will take ownership of the          */
/*      statement.                                                      */
/* -------------------------------------------------------------------- */
    
    OGRMSSQLSpatialSelectLayer *poLayer = NULL;
        
    poLayer = new OGRMSSQLSpatialSelectLayer( this, poStmt );

    if( poSpatialFilter != NULL )
        poLayer->SetSpatialFilter( poSpatialFilter );

    return poLayer;
}

/************************************************************************/
/*                          ReleaseResultSet()                          */
/************************************************************************/

void OGRMSSQLSpatialDataSource::ReleaseResultSet( OGRLayer * poLayer )

{
    delete poLayer;
}

/************************************************************************/
/*                            LaunderName()                             */
/************************************************************************/

char *OGRMSSQLSpatialDataSource::LaunderName( const char *pszSrcName )

{
    char    *pszSafeName = CPLStrdup( pszSrcName );
    int     i;

    for( i = 0; pszSafeName[i] != '\0'; i++ )
    {
        pszSafeName[i] = (char) tolower( pszSafeName[i] );
        if( pszSafeName[i] == '-' || pszSafeName[i] == '#' )
            pszSafeName[i] = '_';
    }

    return pszSafeName;
}

/************************************************************************/
/*                      InitializeMetadataTables()                      */
/*                                                                      */
/*      Create the metadata tables (SPATIAL_REF_SYS and                 */
/*      GEOMETRY_COLUMNS).                                              */
/************************************************************************/

OGRErr OGRMSSQLSpatialDataSource::InitializeMetadataTables()

{
    if (bUseGeometryColumns)
    {
        CPLODBCStatement oStmt( &oSession );

        oStmt.Append( "IF NOT EXISTS (SELECT * FROM sys.objects WHERE "
            "object_id = OBJECT_ID(N'[dbo].[geometry_columns]') AND type in (N'U')) "
            "CREATE TABLE geometry_columns (f_table_catalog varchar(128) not null, "
            "f_table_schema varchar(128) not null, f_table_name varchar(256) not null, "
            "f_geometry_column varchar(256) not null, coord_dimension integer not null, "
            "srid integer not null, geometry_type varchar(30) not null, "
            "CONSTRAINT geometry_columns_pk PRIMARY KEY (f_table_catalog, "
            "f_table_schema, f_table_name, f_geometry_column));\n" );

        oStmt.Append( "IF NOT EXISTS (SELECT * FROM sys.objects "
            "WHERE object_id = OBJECT_ID(N'[dbo].[spatial_ref_sys]') AND type in (N'U')) "
            "CREATE TABLE spatial_ref_sys (srid integer not null "
            "PRIMARY KEY, auth_name varchar(256), auth_srid integer, srtext varchar(2048), proj4text varchar(2048))" );

        oSession.BeginTransaction();
    
        if( !oStmt.ExecuteSQL() )
        {
            CPLError( CE_Failure, CPLE_AppDefined,
                        "Error initializing the metadata tables : %s", GetSession()->GetLastError() );
            return OGRERR_FAILURE;
        }

        oSession.CommitTransaction();
    }

    return OGRERR_NONE;
}


/************************************************************************/
/*                              FetchSRS()                              */
/*                                                                      */
/*      Return a SRS corresponding to a particular id.  Note that       */
/*      reference counting should be honoured on the returned           */
/*      OGRSpatialReference, as handles may be cached.                  */
/************************************************************************/

OGRSpatialReference *OGRMSSQLSpatialDataSource::FetchSRS( int nId )

{
    if( nId <= 0 )
        return NULL;

/* -------------------------------------------------------------------- */
/*      First, we look through our SRID cache, is it there?             */
/* -------------------------------------------------------------------- */
    int  i;

    for( i = 0; i < nKnownSRID; i++ )
    {
        if( panSRID[i] == nId )
            return papoSRS[i];
    }

    OGRSpatialReference *poSRS = NULL;

/* -------------------------------------------------------------------- */
/*      Try looking up in spatial_ref_sys table                         */
/* -------------------------------------------------------------------- */
    if (bUseGeometryColumns)
    {
        CPLODBCStatement oStmt( GetSession() );
        oStmt.Appendf( "SELECT srtext FROM spatial_ref_sys WHERE srid = %d", nId );

        if( oStmt.ExecuteSQL() && oStmt.Fetch() )
        {
            if ( oStmt.GetColData( 0 ) )
            {
                poSRS = new OGRSpatialReference();
                char* pszWKT = (char*)oStmt.GetColData( 0 );
                if( poSRS->importFromWkt( &pszWKT ) != OGRERR_NONE )
                {
                    delete poSRS;
                    poSRS = NULL;
                }    
            }
        }
    }

/* -------------------------------------------------------------------- */
/*      Try looking up the EPSG list                                    */
/* -------------------------------------------------------------------- */
    if (!poSRS)
    {
        poSRS = new OGRSpatialReference();
        if( poSRS->importFromEPSG( nId ) != OGRERR_NONE )
        {
            delete poSRS;
            poSRS = NULL;
        } 
    }

/* -------------------------------------------------------------------- */
/*      Add to the cache.                                               */
/* -------------------------------------------------------------------- */
    if (poSRS)
    {
        panSRID = (int *) CPLRealloc(panSRID,sizeof(int) * (nKnownSRID+1) );
        papoSRS = (OGRSpatialReference **)
            CPLRealloc(papoSRS, sizeof(void*) * (nKnownSRID + 1) );
        panSRID[nKnownSRID] = nId;
        papoSRS[nKnownSRID] = poSRS;
        nKnownSRID++;
    }

    return poSRS;
}

/************************************************************************/
/*                             FetchSRSId()                             */
/*                                                                      */
/*      Fetch the id corresponding to an SRS, and if not found, add     */
/*      it to the table.                                                */
/************************************************************************/

int OGRMSSQLSpatialDataSource::FetchSRSId( OGRSpatialReference * poSRS)

{
    char                *pszWKT = NULL;
    int                 nSRSId = 0;
    const char*         pszAuthorityName;

    if( poSRS == NULL )
        return 0;

    OGRSpatialReference oSRS(*poSRS);
    poSRS = NULL;

    pszAuthorityName = oSRS.GetAuthorityName(NULL);

    if( pszAuthorityName == NULL || strlen(pszAuthorityName) == 0 )
    {
/* -------------------------------------------------------------------- */
/*      Try to identify an EPSG code                                    */
/* -------------------------------------------------------------------- */
        oSRS.AutoIdentifyEPSG();

        pszAuthorityName = oSRS.GetAuthorityName(NULL);
        if (pszAuthorityName != NULL && EQUAL(pszAuthorityName, "EPSG"))
        {
            const char* pszAuthorityCode = oSRS.GetAuthorityCode(NULL);
            if ( pszAuthorityCode != NULL && strlen(pszAuthorityCode) > 0 )
            {
                /* Import 'clean' SRS */
                oSRS.importFromEPSG( atoi(pszAuthorityCode) );

                pszAuthorityName = oSRS.GetAuthorityName(NULL);
            }
        }
    }
/* -------------------------------------------------------------------- */
/*      Check whether the EPSG authority code is already mapped to a    */
/*      SRS ID.                                                         */
/* -------------------------------------------------------------------- */
    int  nAuthorityCode = 0;
    if( pszAuthorityName != NULL && EQUAL( pszAuthorityName, "EPSG" ) )
    {
        /* For the root authority name 'EPSG', the authority code
         * should always be integral
         */
        nAuthorityCode = atoi( oSRS.GetAuthorityCode(NULL) );

        CPLODBCStatement oStmt( &oSession );
        oStmt.Appendf("SELECT srid FROM spatial_ref_sys WHERE "
                         "auth_name = '%s' AND auth_srid = %d",
                         pszAuthorityName,
                         nAuthorityCode );

        if( oStmt.ExecuteSQL() && oStmt.Fetch() && oStmt.GetColData( 0 ) )
        {
            nSRSId = atoi(oStmt.GetColData( 0 ));
            return nSRSId;
        }
    }

/* -------------------------------------------------------------------- */
/*      Translate SRS to WKT.                                           */
/* -------------------------------------------------------------------- */
    if( oSRS.exportToWkt( &pszWKT ) != OGRERR_NONE )
    {
        CPLFree(pszWKT);
        return 0;
    }

/* -------------------------------------------------------------------- */
/*      Try to find in the existing table.                              */
/* -------------------------------------------------------------------- */
    CPLODBCStatement oStmt( &oSession );

    oStmt.Append( "SELECT srid FROM spatial_ref_sys WHERE srtext = ");
    OGRMSSQLAppendEscaped(&oStmt, pszWKT);

/* -------------------------------------------------------------------- */
/*      We got it!  Return it.                                          */
/* -------------------------------------------------------------------- */
    if( oStmt.ExecuteSQL() )
    {
        if ( oStmt.Fetch() && oStmt.GetColData( 0 ) )
        {
            nSRSId = atoi(oStmt.GetColData( 0 ));
            CPLFree(pszWKT);
            return nSRSId;
        }
    }
    else
    {
        /* probably the table is missing at all */
        if( InitializeMetadataTables() != OGRERR_NONE )
        {
            CPLFree(pszWKT);
            return 0;
        }
    }

/* -------------------------------------------------------------------- */
/*      Try adding the SRS to the SRS table.                            */
/* -------------------------------------------------------------------- */
    char    *pszProj4 = NULL;
    if( oSRS.exportToProj4( &pszProj4 ) != OGRERR_NONE )
    {
        CPLFree( pszProj4 );
        CPLFree(pszWKT);
        return 0;
    }

/* -------------------------------------------------------------------- */
/*      Check whether the auth_code can be used as srid.                */
/* -------------------------------------------------------------------- */
    nSRSId = nAuthorityCode;

    oStmt.Clear();
    oSession.BeginTransaction();
    if (nAuthorityCode > 0)
    {
        oStmt.Appendf("SELECT srid FROM spatial_ref_sys where srid = %d", nAuthorityCode);
        if ( oStmt.ExecuteSQL() && oStmt.Fetch())
        {
            nSRSId = 0;
        }
    }

/* -------------------------------------------------------------------- */
/*      Get the current maximum srid in the srs table.                  */
/* -------------------------------------------------------------------- */
    
    if (nSRSId == 0)
    {
        oStmt.Clear();
        oStmt.Append("SELECT COALESCE(MAX(srid) + 1, 32768) FROM spatial_ref_sys where srid between 32768 and 65536");

        if ( oStmt.ExecuteSQL() && oStmt.Fetch() && oStmt.GetColData( 0 ) )
        {
            nSRSId = atoi(oStmt.GetColData( 0 ));
        }
    }

    if (nSRSId == 0)
    {
        /* unable to allocate srid */
        oSession.RollbackTransaction();
        CPLFree( pszProj4 );
        CPLFree(pszWKT);
        return 0;
    }
    
    oStmt.Clear();
    if( nAuthorityCode > 0 )
    {
        oStmt.Appendf(
                 "INSERT INTO spatial_ref_sys (srid, auth_srid, auth_name, srtext, proj4text) "
                 "VALUES (%d, %d, ", nSRSId, nAuthorityCode );
        OGRMSSQLAppendEscaped(&oStmt, pszAuthorityName);
        oStmt.Append(", ");
        OGRMSSQLAppendEscaped(&oStmt, pszWKT);
        oStmt.Append(", ");
        OGRMSSQLAppendEscaped(&oStmt, pszProj4);
        oStmt.Append(")");
    }
    else
    {
        oStmt.Appendf(
                 "INSERT INTO spatial_ref_sys (srid,srtext,proj4text) VALUES (%d, ", nSRSId);
        OGRMSSQLAppendEscaped(&oStmt, pszWKT);
        oStmt.Append(", ");
        OGRMSSQLAppendEscaped(&oStmt, pszProj4);
        oStmt.Append(")");
    }

    /* Free everything that was allocated. */
    CPLFree( pszProj4 );
    CPLFree( pszWKT);

    if ( oStmt.ExecuteSQL() )
        oSession.CommitTransaction();
    else
        oSession.RollbackTransaction();

    return nSRSId;
}
<|MERGE_RESOLUTION|>--- conflicted
+++ resolved
@@ -119,42 +119,6 @@
     char *pszTableName = NULL;
     char *pszSchemaName = NULL;
 
-<<<<<<< HEAD
-    oSession.CommitTransaction();
-
-    return OGRERR_NONE;
-}
-
-/************************************************************************/
-/*                           ICreateLayer()                             */
-/************************************************************************/
-
-OGRLayer * OGRMSSQLSpatialDataSource::ICreateLayer( const char * pszLayerName,
-                                          OGRSpatialReference *poSRS,
-                                          OGRwkbGeometryType eType,
-                                          char ** papszOptions )
-
-{
-    char                *pszTableName = NULL;
-    char                *pszSchemaName = NULL;
-    const char          *pszGeomType = NULL;
-    const char          *pszGeomColumn = NULL;
-    int                 nCoordDimension = 3;
-
-    /* determine the dimension */
-    if( eType == wkbFlatten(eType) )
-        nCoordDimension = 2;
-
-    if( CSLFetchNameValue( papszOptions, "DIM") != NULL )
-        nCoordDimension = atoi(CSLFetchNameValue( papszOptions, "DIM"));
-        
-    /* MSSQL Schema handling:
-       Extract schema name from input layer name or passed with -lco SCHEMA.
-       Set layer name to "schema.table" or to "table" if schema is not
-       specified
-    */
-=======
->>>>>>> d8095903
     const char* pszDotPos = strstr(pszLayerName,".");
     if ( pszDotPos != NULL )
     {
@@ -243,7 +207,7 @@
 /*                            CreateLayer()                             */
 /************************************************************************/
 
-OGRLayer * OGRMSSQLSpatialDataSource::CreateLayer( const char * pszLayerName,
+OGRLayer * OGRMSSQLSpatialDataSource::ICreateLayer( const char * pszLayerName,
                                           OGRSpatialReference *poSRS,
                                           OGRwkbGeometryType eType,
                                           char ** papszOptions )
