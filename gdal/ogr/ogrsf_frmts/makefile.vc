GDAL_ROOT	=	..\..

!INCLUDE $(GDAL_ROOT)\nmake.opt

!IFDEF INCLUDE_OGR_FRMTS

DIRLIST		=	generic geojson shape ntf sdts tiger s57 dgn mitab gml \
			avc rec mem vrt csv gmt bna kml gpx \
			geoconcept xplane georss gtm dxf pgdump gpsbabel \
			sua openair pds htf aeronavfaa edigeo svg idrisi arcgen \
			segukooa segy sxf openfilegdb wasp selafin jml vdv \
			$(ARCOBJECTS_DIR) \
			$(OGDIDIR) $(FMEDIR) $(OCIDIR) $(PG_DIR) $(DWGDIR) \
			$(ODBCDIR) $(SQLITE_DIR) $(MYSQL_DIR) $(ILI_DIR) \
			$(SDE_DIR) $(IDB_DIR) $(NAS_DIR) $(DODSDIR) \
			$(LIBKMLDIR) $(WFSDIR) $(SOSIDIR) $(GFTDIR) \
			$(COUCHDBDIR) $(CLOUDANTDIR) $(FGDB_DIR) $(XLSDIR) $(ODSDIR) $(XLSXDIR) \
			$(INGRESDIR) $(ELASTICDIR) $(OSMDIR) $(VFKDIR) $(CARTODBDIR) \
<<<<<<< HEAD
			$(GMEDIR) $(PLSCENESDIR) $(CSWDIR) $(MONGODBDIR)
=======
			$(PLSCENESDIR) $(CSWDIR)
>>>>>>> 68e492d3

PLUGINDIRLIST	=	$(PLUGIN_ARCOBJECTS_DIR) \
			$(PLUGIN_DWG_DIR) \
			$(PLUGIN_PG_DIR) \
			$(PLUGIN_SOSI_DIR) \
			$(PLUGIN_FGDB_DIR) \
			$(PLUGIN_OCIDIR) \
			$(PLUGIN_SDE_DIR) \
			$(PLUGIN_INGRESDIR) \
			$(PLUGIN_LIBKMLDIR) \
            $(PLUGIN_MONGODBDIR)

!IFDEF OGDIDIR
OGDIDIR	=	ogdi
OGDIOBJ =	ogdi\*.obj
!ENDIF

!IFDEF ODBC_SUPPORTED
ODBCDIR	=	odbc pgeo mssqlspatial geomedia walk
ODBCOBJ =	odbc\*.obj pgeo\*.obj mssqlspatial\*.obj geomedia\*.obj walk\*.obj
!ENDIF

!IFDEF SQLITE_LIB
SQLITE_DIR	=	sqlite gpkg
SQLITE_OBJ =	sqlite\*.obj gpkg\*.obj
!ENDIF

!IFDEF OCI_LIB
!IF "$(OCI_PLUGIN)" != "YES"
OCIDIR =	oci
OCIOBJ =	oci\*.obj
!ELSE
PLUGIN_OCIDIR = oci
!ENDIF
!ENDIF

!IFDEF INGRES_HOME
!IF "$(INGRES_PLUGIN)" != "YES"
INGRESDIR	=	ingres
INGRESOBJ =	ingres\*.obj
!ELSE
PLUGIN_INGRESDIR =	ingres
!ENDIF
!ENDIF

!IFDEF FME_DIR
FMEDIR = fme
FMEOBJ = fme\*.obj
!ENDIF

!IFDEF PG_INC_DIR
!IF "$(PG_PLUGIN)" != "YES"
PG_DIR = pg
PG_OBJ = pg\*.obj
!ELSE
PLUGIN_PG_DIR = pg
!ENDIF
!ENDIF

!IFDEF DWGDIRECT
!IF "$(DWG_PLUGIN)" != "YES"
DWGDIR = dxfdwg
DWG_OBJ = dxfdwg\*.obj
!ELSE
PLUGIN_DWGDIR = dxfdwg
!ENDIF
!ENDIF

!IFDEF SDE_LIB
!IF "$(SDE_PLUGIN)" != "YES"
SDE_DIR = sde
SDE_OBJ = sde\*.obj
!ELSE
PLUGIN_SDE_DIR = sde
!ENDIF
!ENDIF

!IFDEF FGDB_LIB
!IF "$(FGDB_PLUGIN)" != "YES"
FGDB_DIR = filegdb
FGDB_OBJ = filegdb\*.obj
!ELSE
PLUGIN_FGDB_DIR = filegdb
!ENDIF
!ENDIF


!IFDEF HAS_ARCOBJECTS
!IF "$(ARCOBJECTS_PLUGIN)" != "YES"
ARCOBJECTS_DIR = arcobjects
ARCOBJECTS_OBJ = arcobjects\*.obj
!ELSE
PLUGIN_ARCOBJECTS_DIR = arcobjects
!ENDIF
!ENDIF


!IFDEF MYSQL_INC_DIR
MYSQL_DIR = mysql
MYSQL_OBJ = mysql\*.obj
!ENDIF

!IFDEF ILI_ENABLED
ILI_DIR = ili
ILI_OBJ = ili\*.obj ili\iom\*.obj
!ENDIF

!IFDEF NAS_ENABLED
NAS_DIR = nas
NAS_OBJ = nas\*.obj
!ENDIF

!IFDEF INFORMIXDIR
IDB_DIR = idb
IDB_OBJ = idb\*.obj
!ENDIF

!IFDEF DODS_DIR
DODSDIR = dods
DODS_OBJ = dods\*.obj
!ENDIF

!IFDEF LIBKML_DIR
!IF "$(LIBKML_PLUGIN)" != "YES"
LIBKMLDIR = libkml
LIBKMLOBJ =	libkml\*.obj
!ELSE
PLUGIN_LIBKMLDIR = libkml
!ENDIF
!ENDIF

!IFDEF CURL_LIB
WFSDIR = wfs
WFS_OBJ = wfs\*.obj
CSWDIR = csw
CSW_OBJ = csw\*.obj
!ENDIF

!IFDEF SOSI_INC_DIR
!IF "$(SOSI_PLUGIN)" != "YES"
SOSIDIR = sosi
SOSI_OBJ = sosi\*.obj
!ELSE
PLUGIN_SOSI_DIR = sosi
!ENDIF
!ENDIF

!IFDEF CURL_LIB
GFTDIR = gft
GFT_OBJ = gft\*.obj
!ENDIF

!IFDEF CURL_LIB
COUCHDBDIR = couchdb
COUCHDB_OBJ = couchdb\*.obj
CLOUDANTDIR = cloudant
CLOUDANT_OBJ = cloudant\*.obj
!ENDIF

!IFDEF FREEXL_LIBS
XLSDIR = xls
XLS_OBJ = xls\*.obj
!ENDIF

!IFDEF EXPAT_INCLUDE
ODSDIR = ods
ODS_OBJ = ods\*.obj
!ENDIF

!IFDEF EXPAT_INCLUDE
XLSXDIR = xlsx
XLSX_OBJ = xlsx\*.obj
!ENDIF

!IFDEF CURL_LIB
ELASTICDIR = elastic
ELASTIC_OBJ = elastic\*.obj
!ENDIF

!IFDEF SQLITE_LIB
OSMDIR	=	osm
OSM_OBJ =	osm\*.obj
VFKDIR	=	vfk
VFK_OBJ =	vfk\*.obj
!ENDIF

!IFDEF CURL_LIB
CARTODBDIR = cartodb
CARTODB_OBJ = cartodb\*.obj
!ENDIF

!IFDEF CURL_LIB
PLSCENESDIR = plscenes
PLSCENES_OBJ = plscenes\*.obj
!ENDIF

!IFDEF MONGODB_INC
!IF "$(MONGODB_PLUGIN)" != "YES"
MONGODBDIR = mongodb
MONGODBOBJ = mongodb\*.obj
!ELSE
PLUGIN_MONGODBDIR = mongodb
!ENDIF
!ENDIF

!ELSE

DIRLIST		=	generic mitab

!ENDIF

default:
	for %d in ( $(DIRLIST) ) do \
		cd %d \
		&& $(MAKE) /f makefile.vc \
		&& cd .. \
		|| exit 1

	lib /out:ogrsf_frmts.lib generic\*.obj shape\*.obj ntf\*.obj \
				 sdts\*.obj s57\*.obj tiger\*.obj gml\*.obj \
				 mitab\*.obj dgn\*.obj avc\*.obj mem\*.obj \
				 vrt\*.obj csv\*.obj rec\*.obj kml\*.obj \
				 gmt\*.obj bna\*.obj geoconcept\*.obj \
				 geojson\*.obj geojson\libjson\*.obj \
				 gpx\*.obj xplane\*.obj georss\*.obj gtm\*.obj \
				 dxf\*.obj pgdump\*.obj gpsbabel\*.obj \
				 sua\*.obj openair\*.obj pds\*.obj htf\*.obj \
				 aeronavfaa\*.obj edigeo\*.obj svg\*.obj idrisi\*.obj \
				 arcgen\*.obj segukooa\*.obj segy\*.obj sxf\*.obj \
				 openfilegdb\*.obj wasp\*.obj selafin\*.obj jml\*.obj \
				 vdv\*.obj \
				$(OGDIOBJ) $(ODBCOBJ) $(SQLITE_OBJ) \
				$(FMEOBJ) $(OCIOBJ) $(PG_OBJ) $(MYSQL_OBJ) \
				$(ILI_OBJ) $(DWG_OBJ) $(SDE_OBJ) $(FGDB_OBJ) $(ARCDRIVER_OBJ) $(IDB_OBJ) \
				$(DODS_OBJ) $(NAS_OBJ) $(LIBKMLOBJ) $(WFS_OBJ) \
				$(SOSI_OBJ) $(GFT_OBJ) $(COUCHDB_OBJ) $(CLOUDANT_OBJ) $(XLS_OBJ) $(ODS_OBJ) $(XLSX_OBJ)  \
<<<<<<< HEAD
				$(INGRESOBJ) $(ELASTIC_OBJ) $(OSM_OBJ) $(VFK_OBJ) $(CARTODB_OBJ) $(GME_OBJ) $(PLSCENES_OBJ) \
				$(CSW_OBJ) $(MONGODBOBJ)
=======
				$(INGRESOBJ) $(ELASTIC_OBJ) $(OSM_OBJ) $(VFK_OBJ) $(CARTODB_OBJ) $(PLSCENES_OBJ) \
				$(CSW_OBJ)
>>>>>>> 68e492d3
	lib /out:ogrsf_frmts_sup.lib \
				 ..\..\frmts\iso8211\*.obj \
				 ..\..\frmts\sdts\sdtsattrreader.obj \
				 ..\..\frmts\sdts\sdtscatd.obj \
				 ..\..\frmts\sdts\sdtsiref.obj \
				 ..\..\frmts\sdts\sdtslib.obj \
				 ..\..\frmts\sdts\sdtslinereader.obj \
				 ..\..\frmts\sdts\sdtspointreader.obj \
				 ..\..\frmts\sdts\sdtspolygonreader.obj \
				 ..\..\frmts\sdts\sdtsrasterreader.obj \
				 ..\..\frmts\sdts\sdtstransfer.obj \
				 ..\..\frmts\sdts\sdtsindexedreader.obj \
				 ..\..\frmts\sdts\sdtsxref.obj

plugindirs:
	@echo plugins: $(PLUGINDIRLIST)
        -for %d in ( $(PLUGINDIRLIST) ) do \
                cd %d \
                && $(MAKE) /f makefile.vc plugin \
                && cd .. \
                || exit 1

clean:
	-del ogrsf_frmts.lib
	-del ogrsf_frmts_sup.lib
	for %d in ( $(DIRLIST) ) do \
		cd %d \
		&& $(MAKE) /f makefile.vc clean \
		&& cd .. \
		|| exit 1

plugins-install:
        -for %d in ( $(PLUGINDIRLIST) ) do \
                cd %d \
                && $(MAKE) /f makefile.vc plugin-install \
                && cd .. \
                || exit 1

html-install:
	copy *.html $(HTMLDIR)
	-for %d in ( $(DIRLIST) ) do \
		copy %d\drv_*.html $(HTMLDIR)<|MERGE_RESOLUTION|>--- conflicted
+++ resolved
@@ -16,11 +16,7 @@
 			$(LIBKMLDIR) $(WFSDIR) $(SOSIDIR) $(GFTDIR) \
 			$(COUCHDBDIR) $(CLOUDANTDIR) $(FGDB_DIR) $(XLSDIR) $(ODSDIR) $(XLSXDIR) \
 			$(INGRESDIR) $(ELASTICDIR) $(OSMDIR) $(VFKDIR) $(CARTODBDIR) \
-<<<<<<< HEAD
-			$(GMEDIR) $(PLSCENESDIR) $(CSWDIR) $(MONGODBDIR)
-=======
-			$(PLSCENESDIR) $(CSWDIR)
->>>>>>> 68e492d3
+			$(PLSCENESDIR) $(CSWDIR) $(MONGODBDIR)
 
 PLUGINDIRLIST	=	$(PLUGIN_ARCOBJECTS_DIR) \
 			$(PLUGIN_DWG_DIR) \
@@ -257,13 +253,8 @@
 				$(ILI_OBJ) $(DWG_OBJ) $(SDE_OBJ) $(FGDB_OBJ) $(ARCDRIVER_OBJ) $(IDB_OBJ) \
 				$(DODS_OBJ) $(NAS_OBJ) $(LIBKMLOBJ) $(WFS_OBJ) \
 				$(SOSI_OBJ) $(GFT_OBJ) $(COUCHDB_OBJ) $(CLOUDANT_OBJ) $(XLS_OBJ) $(ODS_OBJ) $(XLSX_OBJ)  \
-<<<<<<< HEAD
-				$(INGRESOBJ) $(ELASTIC_OBJ) $(OSM_OBJ) $(VFK_OBJ) $(CARTODB_OBJ) $(GME_OBJ) $(PLSCENES_OBJ) \
+				$(INGRESOBJ) $(ELASTIC_OBJ) $(OSM_OBJ) $(VFK_OBJ) $(CARTODB_OBJ) $(PLSCENES_OBJ) \
 				$(CSW_OBJ) $(MONGODBOBJ)
-=======
-				$(INGRESOBJ) $(ELASTIC_OBJ) $(OSM_OBJ) $(VFK_OBJ) $(CARTODB_OBJ) $(PLSCENES_OBJ) \
-				$(CSW_OBJ)
->>>>>>> 68e492d3
 	lib /out:ogrsf_frmts_sup.lib \
 				 ..\..\frmts\iso8211\*.obj \
 				 ..\..\frmts\sdts\sdtsattrreader.obj \
